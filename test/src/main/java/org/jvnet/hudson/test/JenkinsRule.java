/*
 * The MIT License
 *
 * Copyright (c) 2004-2009, Sun Microsystems, Inc., Kohsuke Kawaguchi, Erik Ramfelt,
 * Yahoo! Inc., Tom Huybrechts, Olivier Lamy
 *
 * Permission is hereby granted, free of charge, to any person obtaining a copy
 * of this software and associated documentation files (the "Software"), to deal
 * in the Software without restriction, including without limitation the rights
 * to use, copy, modify, merge, publish, distribute, sublicense, and/or sell
 * copies of the Software, and to permit persons to whom the Software is
 * furnished to do so, subject to the following conditions:
 *
 * The above copyright notice and this permission notice shall be included in
 * all copies or substantial portions of the Software.
 *
 * THE SOFTWARE IS PROVIDED "AS IS", WITHOUT WARRANTY OF ANY KIND, EXPRESS OR
 * IMPLIED, INCLUDING BUT NOT LIMITED TO THE WARRANTIES OF MERCHANTABILITY,
 * FITNESS FOR A PARTICULAR PURPOSE AND NONINFRINGEMENT. IN NO EVENT SHALL THE
 * AUTHORS OR COPYRIGHT HOLDERS BE LIABLE FOR ANY CLAIM, DAMAGES OR OTHER
 * LIABILITY, WHETHER IN AN ACTION OF CONTRACT, TORT OR OTHERWISE, ARISING FROM,
 * OUT OF OR IN CONNECTION WITH THE SOFTWARE OR THE USE OR OTHER DEALINGS IN
 * THE SOFTWARE.
 */
package org.jvnet.hudson.test;

import com.gargoylesoftware.htmlunit.AjaxController;
import com.gargoylesoftware.htmlunit.BrowserVersion;
import com.gargoylesoftware.htmlunit.DefaultCssErrorHandler;
import com.gargoylesoftware.htmlunit.ElementNotFoundException;
import com.gargoylesoftware.htmlunit.FailingHttpStatusCodeException;
import com.gargoylesoftware.htmlunit.Page;
import com.gargoylesoftware.htmlunit.WebRequestSettings;
import com.gargoylesoftware.htmlunit.WebResponse;
import com.gargoylesoftware.htmlunit.html.DomNode;
import com.gargoylesoftware.htmlunit.html.HtmlButton;
import com.gargoylesoftware.htmlunit.html.HtmlElement;
import com.gargoylesoftware.htmlunit.html.HtmlForm;
import com.gargoylesoftware.htmlunit.html.HtmlImage;
import com.gargoylesoftware.htmlunit.html.HtmlInput;
import com.gargoylesoftware.htmlunit.html.HtmlPage;
import com.gargoylesoftware.htmlunit.javascript.HtmlUnitContextFactory;
import com.gargoylesoftware.htmlunit.javascript.host.xml.XMLHttpRequest;
import com.gargoylesoftware.htmlunit.xml.XmlPage;
import hudson.ClassicPluginStrategy;
import hudson.CloseProofOutputStream;
import hudson.DNSMultiCast;
import hudson.DescriptorExtensionList;
import hudson.EnvVars;
import hudson.Extension;
import hudson.ExtensionList;
import hudson.FilePath;
import hudson.Functions;
import hudson.Launcher;
import hudson.Main;
import hudson.PluginManager;
import hudson.Util;
import hudson.WebAppMain;
import hudson.matrix.MatrixBuild;
import hudson.matrix.MatrixProject;
import hudson.matrix.MatrixRun;
import hudson.maven.MavenBuild;
import hudson.maven.MavenEmbedder;
import hudson.maven.MavenEmbedderException;
import hudson.maven.MavenModule;
import hudson.maven.MavenModuleSet;
import hudson.maven.MavenModuleSetBuild;
import hudson.maven.MavenUtil;
import hudson.model.AbstractBuild;
import hudson.model.AbstractProject;
import hudson.model.BuildListener;
import hudson.model.Computer;
import hudson.model.Describable;
import hudson.model.Descriptor;
import hudson.model.DownloadService;
import hudson.model.Executor;
import hudson.model.FreeStyleBuild;
import hudson.model.FreeStyleProject;
import hudson.model.Hudson;
import hudson.model.Item;
import hudson.model.JDK;
import hudson.model.Job;
import hudson.model.Label;
import hudson.model.Node;
import hudson.model.Queue;
import hudson.model.Result;
import hudson.model.RootAction;
import hudson.model.Run;
import hudson.model.TaskListener;
import hudson.model.UpdateSite;
import hudson.model.User;
import hudson.model.View;
import hudson.remoting.Which;
import hudson.security.ACL;
import hudson.security.AbstractPasswordBasedSecurityRealm;
import hudson.security.GroupDetails;
import hudson.security.csrf.CrumbIssuer;
import hudson.slaves.CommandLauncher;
import hudson.slaves.ComputerConnector;
import hudson.slaves.ComputerListener;
import hudson.slaves.DumbSlave;
import hudson.slaves.RetentionStrategy;
import hudson.tasks.Ant;
import hudson.tasks.BuildWrapper;
import hudson.tasks.BuildWrapperDescriptor;
import hudson.tasks.Builder;
import hudson.tasks.Mailer;
import hudson.tasks.Maven;
import hudson.tasks.Publisher;
import hudson.tools.ToolProperty;
import hudson.util.PersistedList;
import hudson.util.ReflectionUtils;
import hudson.util.StreamTaskListener;
import hudson.util.jna.GNUCLibrary;
import java.beans.PropertyDescriptor;
import java.io.BufferedReader;
import java.io.File;
import java.io.IOException;
import java.io.InputStream;
import java.io.InputStreamReader;
import java.lang.annotation.Annotation;
import java.lang.management.ThreadInfo;
import java.lang.reflect.Array;
import java.lang.reflect.Constructor;
import java.lang.reflect.Field;
import java.net.HttpURLConnection;
import java.net.MalformedURLException;
import java.net.SocketTimeoutException;
import java.net.URISyntaxException;
import java.net.URL;
import java.net.URLClassLoader;
import java.nio.charset.Charset;
import java.util.ArrayList;
import java.util.Arrays;
import java.util.Collections;
import java.util.Enumeration;
import java.util.HashMap;
import java.util.Iterator;
import java.util.List;
import java.util.Locale;
import java.util.Map;
import java.util.Set;
import java.util.Timer;
import java.util.TimerTask;
import java.util.TreeSet;
import java.util.UUID;
import java.util.concurrent.Callable;
import java.util.concurrent.CountDownLatch;
import java.util.concurrent.Future;
import java.util.concurrent.LinkedBlockingQueue;
import java.util.concurrent.ThreadFactory;
import java.util.concurrent.ThreadPoolExecutor;
import java.util.concurrent.TimeUnit;
import java.util.jar.Manifest;
import java.util.logging.Filter;
import java.util.logging.Level;
import java.util.logging.LogRecord;
import java.util.logging.Logger;
import javax.annotation.CheckForNull;
import javax.servlet.ServletContext;
import javax.servlet.ServletContextEvent;

import jenkins.model.Jenkins;
import jenkins.model.JenkinsAdaptor;
import jenkins.model.JenkinsLocationConfiguration;
import net.sf.json.JSONObject;
import net.sourceforge.htmlunit.corejs.javascript.Context;
import net.sourceforge.htmlunit.corejs.javascript.ContextFactory;
import org.acegisecurity.AuthenticationException;
import org.acegisecurity.BadCredentialsException;
import org.acegisecurity.GrantedAuthority;
import org.acegisecurity.GrantedAuthorityImpl;
import org.acegisecurity.userdetails.UserDetails;
import org.acegisecurity.userdetails.UsernameNotFoundException;
import org.apache.commons.beanutils.PropertyUtils;
import org.apache.commons.httpclient.NameValuePair;
import org.apache.commons.io.FileUtils;
import org.apache.maven.artifact.Artifact;
import org.apache.maven.artifact.resolver.AbstractArtifactResolutionException;
import org.hamcrest.Matchers;
import static org.hamcrest.Matchers.is;
import static org.hamcrest.Matchers.not;
import static org.hamcrest.Matchers.notNullValue;
import static org.junit.Assert.*;
import org.junit.internal.AssumptionViolatedException;
import static org.junit.matchers.JUnitMatchers.containsString;
import org.junit.rules.MethodRule;
import org.junit.rules.TemporaryFolder;
import org.junit.rules.TestRule;
import org.junit.runner.Description;
import org.junit.runners.model.FrameworkMethod;
import org.junit.runners.model.Statement;
import org.jvnet.hudson.test.recipes.Recipe;
import org.jvnet.hudson.test.rhino.JavaScriptDebugger;
import org.kohsuke.stapler.ClassDescriptor;
import org.kohsuke.stapler.DataBoundConstructor;
import org.kohsuke.stapler.Dispatcher;
import org.kohsuke.stapler.MetaClass;
import org.kohsuke.stapler.MetaClassLoader;
import org.kohsuke.stapler.Stapler;
import org.kohsuke.stapler.StaplerRequest;
import org.kohsuke.stapler.StaplerResponse;
import org.mortbay.jetty.MimeTypes;
import org.mortbay.jetty.Server;
import org.mortbay.jetty.bio.SocketConnector;
import org.mortbay.jetty.security.HashUserRealm;
import org.mortbay.jetty.security.UserRealm;
import org.mortbay.jetty.webapp.Configuration;
import org.mortbay.jetty.webapp.WebAppContext;
import org.mortbay.jetty.webapp.WebXmlConfiguration;
import org.mozilla.javascript.tools.debugger.Dim;
import org.mozilla.javascript.tools.shell.Global;
import org.springframework.dao.DataAccessException;
import org.w3c.css.sac.CSSException;
import org.w3c.css.sac.CSSParseException;
import org.w3c.css.sac.ErrorHandler;
import org.xml.sax.SAXException;

/**
 * JUnit rule to allow test cases to fire up a Jenkins instance.
 *
 * @see <a href="http://wiki.jenkins-ci.org/display/JENKINS/Unit+Test">Wiki article about unit testing in Jenkins</a>
 * @author Stephen Connolly
 * @since 1.436
 */
@SuppressWarnings({"deprecation","rawtypes"})
public class JenkinsRule implements TestRule, MethodRule, RootAction {

    protected TestEnvironment env;

    protected Description testDescription;

    /**
     * Points to the same object as {@link #jenkins} does.
     */
    @Deprecated
    public Hudson hudson;

    public Jenkins jenkins;

    protected HudsonHomeLoader homeLoader = HudsonHomeLoader.NEW;
    /**
     * TCP/IP port that the server is listening on.
     */
    protected int localPort;
    protected Server server;

    /**
     * Where in the {@link Server} is Jenkins deployed?
     * <p>
     * Just like {@link javax.servlet.ServletContext#getContextPath()}, starts with '/' but doesn't end with '/'.
     * Unlike {@link WebClient#getContextPath} this is not a complete URL.
     */
    public String contextPath = "/jenkins";

    /**
     * {@link Runnable}s to be invoked at {@link #after()} .
     */
    protected List<LenientRunnable> tearDowns = new ArrayList<LenientRunnable>();

    protected List<JenkinsRecipe.Runner> recipes = new ArrayList<JenkinsRecipe.Runner>();

    /**
     * Remember {@link WebClient}s that are created, to release them properly.
     */
    private List<WebClient> clients = new ArrayList<WebClient>();

    /**
     * JavaScript "debugger" that provides you information about the JavaScript call stack
     * and the current values of the local variables in those stack frame.
     *
     * <p>
     * Unlike Java debugger, which you as a human interfaces directly and interactively,
     * this JavaScript debugger is to be interfaced by your program (or through the
     * expression evaluation capability of your Java debugger.)
     */
    protected JavaScriptDebugger jsDebugger = new JavaScriptDebugger();

    /**
     * If this test case has additional {@link org.jvnet.hudson.test.recipes.WithPlugin} annotations, set to true.
     * This will cause a fresh {@link hudson.PluginManager} to be created for this test.
     * Leaving this to false enables the test harness to use a pre-loaded plugin manager,
     * which runs faster.
     *
     * @deprecated
     *      Use {@link #pluginManager}
     */
    public boolean useLocalPluginManager;

    /**
     * Number of seconds until the test times out.
     */
    public int timeout = Integer.getInteger("jenkins.test.timeout", 180);

    private volatile Timer timeoutTimer;

    /**
     * Set the plugin manager to be passed to {@link Jenkins} constructor.
     *
     * For historical reasons, {@link #useLocalPluginManager}==true will take the precedence.
     */
    private PluginManager pluginManager = TestPluginManager.INSTANCE;

    public JenkinsComputerConnectorTester computerConnectorTester = new JenkinsComputerConnectorTester(this);

    public Jenkins getInstance() {
        return jenkins;
    }

    /**
     * Override to set up your specific external resource.
     * @throws Throwable if setup fails (which will disable {@code after}
     */
    public void before() throws Throwable {
        // Not ideal (https://github.com/junit-team/junit/issues/116) but basically works.
        if (Boolean.getBoolean("ignore.random.failures")) {
            RandomlyFails rf = testDescription.getAnnotation(RandomlyFails.class);
            if (rf != null) {
                throw new AssumptionViolatedException("Known to randomly fail: " + rf.value());
            }
        }

        env = new TestEnvironment(testDescription);
        env.pin();
        recipe();
        AbstractProject.WORKSPACE.toString();
        User.clear();


        try {
            jenkins = hudson = newHudson();
        } catch (Exception e) {
            // if Hudson instance fails to initialize, it leaves the instance field non-empty and break all the rest of the tests, so clean that up.
            Field f = Jenkins.class.getDeclaredField("theInstance");
            f.setAccessible(true);
            f.set(null,null);
            throw e;
        }
        jenkins.setNoUsageStatistics(true); // collecting usage stats from tests are pointless.

        jenkins.setCrumbIssuer(new TestCrumbIssuer());

        jenkins.servletContext.setAttribute("app",jenkins);
        jenkins.servletContext.setAttribute("version","?");
        WebAppMain.installExpressionFactory(new ServletContextEvent(jenkins.servletContext));

        // set a default JDK to be the one that the harness is using.
        jenkins.getJDKs().add(new JDK("default",System.getProperty("java.home")));

        configureUpdateCenter();

        // expose the test instance as a part of URL tree.
        // this allows tests to use a part of the URL space for itself.
        jenkins.getActions().add(this);

        // cause all the descriptors to reload.
        // ideally we'd like to reset them to properly emulate the behavior, but that's not possible.
        Mailer.DescriptorImpl desc = Mailer.descriptor();
        // prevent NPE with eclipse
        if (desc != null) Mailer.descriptor().setHudsonUrl(getURL().toString());
        JenkinsLocationConfiguration.get().setUrl(getURL().toString());
        for( Descriptor d : jenkins.getExtensionList(Descriptor.class) )
            d.load();
        
        setUpTimeout();
    }

    /**
     * Configures the update center setting for the test.
     * By default, we load updates from local proxy to avoid network traffic as much as possible.
     */
    protected void configureUpdateCenter() throws Exception {
        final String updateCenterUrl = "http://localhost:"+ JavaNetReverseProxy.getInstance().localPort+"/update-center.json";

        // don't waste bandwidth talking to the update center
        DownloadService.neverUpdate = true;
        UpdateSite.neverUpdate = true;

        PersistedList<UpdateSite> sites = jenkins.getUpdateCenter().getSites();
        sites.clear();
        sites.add(new UpdateSite("default", updateCenterUrl));
    }
    
    protected void setUpTimeout() {
        if (timeout<=0)     return; // no timeout

        final Thread testThread = Thread.currentThread();
        timeoutTimer = new Timer();
        timeoutTimer.schedule(new TimerTask() {
            @Override
            public void run() {
                if (timeoutTimer!=null) {
                    LOGGER.warning(String.format("Test timed out (after %d seconds).", timeout));
                    testThread.interrupt();
                }
            }
        }, TimeUnit.SECONDS.toMillis(timeout));
    }

    /**
     * Override to tear down your specific external resource.
     */
    public void after() throws Exception {
        try {
            if (jenkins!=null) {
                for (EndOfTestListener tl : jenkins.getExtensionList(EndOfTestListener.class))
                    tl.onTearDown();
            }

            if (timeoutTimer!=null) {
                timeoutTimer.cancel();
                timeoutTimer = null;
            }

            // cancel pending asynchronous operations, although this doesn't really seem to be working
            for (WebClient client : clients) {
                // unload the page to cancel asynchronous operations
                try {
                    client.getPage("about:blank");
                } catch (IOException e) {
                    // ignore
                }
                client.closeAllWindows();
            }
            clients.clear();

        } finally {
            try {
                server.stop();
            } catch (Exception e) {
                // ignore
            }
            for (LenientRunnable r : tearDowns)
                try {
                    r.run();
                } catch (Exception e) {
                    // ignore
                }

            if (jenkins!=null)
                jenkins.cleanUp();
            ExtensionList.clearLegacyInstances();
            DescriptorExtensionList.clearLegacyInstances();

            try {
                env.dispose();
            } catch (Exception x) {
                x.printStackTrace();
            }

            // Hudson creates ClassLoaders for plugins that hold on to file descriptors of its jar files,
            // but because there's no explicit dispose method on ClassLoader, they won't get GC-ed until
            // at some later point, leading to possible file descriptor overflow. So encourage GC now.
            // see http://bugs.sun.com/view_bug.do?bug_id=4950148
            // TODO use URLClassLoader.close() in Java 7
            System.gc();
        }
    }

    /**
     * Backward compatibility with JUnit 4.8.
     */
    public Statement apply(Statement base, FrameworkMethod method, Object target) {
        return apply(base,Description.createTestDescription(method.getMethod().getDeclaringClass(), method.getName(), method.getAnnotations()));
    }

    public Statement apply(final Statement base, final Description description) {
        if (description.getAnnotation(WithoutJenkins.class) != null) {
            // request has been made to not create the instance for this test method
            return base;
        }
        return new Statement() {
            @Override
            public void evaluate() throws Throwable {
                testDescription = description;
                Thread t = Thread.currentThread();
                String o = t.getName();
                t.setName("Executing "+ testDescription.getDisplayName());
                before();
                try {
                    System.out.println("=== Starting " + testDescription.getDisplayName());
                    // so that test code has all the access to the system
                    ACL.impersonate(ACL.SYSTEM);
                    try {
                        base.evaluate();
                    } catch (Throwable th) {
                        // allow the late attachment of a debugger in case of a failure. Useful
                        // for diagnosing a rare failure
                        try {
                            throw new BreakException();
                        } catch (BreakException e) {}

                        RandomlyFails rf = testDescription.getAnnotation(RandomlyFails.class);
                        if (rf != null) {
                            System.err.println("Note: known to randomly fail: " + rf.value());
                        }

                        // dump threads
                        ThreadInfo[] threadInfos = Functions.getThreadInfos();
                        Functions.ThreadGroupMap m = Functions.sortThreadsAndGetGroupMap(threadInfos);
                        for (ThreadInfo ti : threadInfos) {
                            System.err.println(Functions.dumpThreadInfo(ti, m));
                        }
                        throw th;
                    }
                } finally {
                    after();
                    testDescription = null;
                    t.setName(o);
                }
            }
        };
    }

    @SuppressWarnings("serial")
    public static class BreakException extends Exception {}

    public String getIconFileName() {
        return null;
    }

    public String getDisplayName() {
        return null;
    }

    public String getUrlName() {
        return "self";
    }

    /**
     * Creates a new instance of {@link jenkins.model.Jenkins}. If the derived class wants to create it in a different way,
     * you can override it.
     */
    protected Hudson newHudson() throws Exception {
        ServletContext webServer = createWebServer();
        File home = homeLoader.allocate();
        for (JenkinsRecipe.Runner r : recipes)
            r.decorateHome(this,home);
        try {
            return new Hudson(home, webServer, getPluginManager());
        } catch (InterruptedException x) {
            throw new AssumptionViolatedException("Jenkins startup interrupted", x);
        }
    }

    public PluginManager getPluginManager() {
        if (jenkins == null) {
            return useLocalPluginManager ? null : pluginManager;
        } else {
            return jenkins.getPluginManager();
        }
    }

    /**
     * Sets the {@link PluginManager} to be used when creating a new {@link Jenkins} instance.
     *
     * @param pluginManager
     *      null to let Jenkins create a new instance of default plugin manager, like it normally does when running as a webapp outside the test.
     */
    public void setPluginManager(PluginManager pluginManager) {
        this.useLocalPluginManager = false;
        this.pluginManager = pluginManager;
        if (jenkins!=null)
            throw new IllegalStateException("Too late to override the plugin manager");
    }

    public JenkinsRule with(PluginManager pluginManager) {
        setPluginManager(pluginManager);
        return this;
    }

    public File getWebAppRoot() throws Exception {
        return WarExploder.getExplodedDir();
    }

    /**
     * Prepares a webapp hosting environment to get {@link javax.servlet.ServletContext} implementation
     * that we need for testing.
     */
    protected ServletContext createWebServer() throws Exception {
        server = new Server();

        WebAppContext context = new WebAppContext(WarExploder.getExplodedDir().getPath(), contextPath);
        context.setClassLoader(getClass().getClassLoader());
        context.setConfigurations(new Configuration[]{new WebXmlConfiguration(), new NoListenerConfiguration()});
        server.setHandler(context);
        context.setMimeTypes(MIME_TYPES);

        SocketConnector connector = new SocketConnector();
        connector.setHeaderBufferSize(12*1024); // use a bigger buffer as Stapler traces can get pretty large on deeply nested URL
        if (System.getProperty("port")!=null)
            connector.setPort(Integer.parseInt(System.getProperty("port")));

        server.setThreadPool(new ThreadPoolImpl(new ThreadPoolExecutor(10, 10, 10L, TimeUnit.SECONDS, new LinkedBlockingQueue<Runnable>(),new ThreadFactory() {
            public Thread newThread(Runnable r) {
                Thread t = new Thread(r);
                t.setName("Jetty Thread Pool");
                return t;
            }
        })));
        server.addConnector(connector);
        server.addUserRealm(configureUserRealm());
        server.start();

        localPort = connector.getLocalPort();

        return context.getServletContext();
    }

    /**
     * Configures a security realm for a test.
     */
    public UserRealm configureUserRealm() {
        HashUserRealm realm = new HashUserRealm();
        realm.setName("default");   // this is the magic realm name to make it effective on everywhere
        realm.put("alice","alice");
        realm.put("bob","bob");
        realm.put("charlie","charlie");

        realm.addUserToRole("alice","female");
        realm.addUserToRole("bob","male");
        realm.addUserToRole("charlie","male");

        return realm;
    }


    /**
     * Returns the older default Maven, while still allowing specification of other bundled Mavens.
     */
    public Maven.MavenInstallation configureDefaultMaven() throws Exception {
        return configureDefaultMaven("apache-maven-2.2.1", Maven.MavenInstallation.MAVEN_20);
    }

    public Maven.MavenInstallation configureMaven3() throws Exception {
        Maven.MavenInstallation mvn = configureDefaultMaven("apache-maven-3.0.1", Maven.MavenInstallation.MAVEN_30);

        Maven.MavenInstallation m3 = new Maven.MavenInstallation("apache-maven-3.0.1",mvn.getHome(), NO_PROPERTIES);
        jenkins.getDescriptorByType(Maven.DescriptorImpl.class).setInstallations(m3);
        return m3;
    }

    /**
     * Locates Maven2 and configure that as the only Maven in the system.
     */
    public Maven.MavenInstallation configureDefaultMaven(String mavenVersion, int mavenReqVersion) throws Exception {
        // first if we are running inside Maven, pick that Maven, if it meets the criteria we require..
        File buildDirectory = new File(System.getProperty("buildDirectory", "target")); // TODO relative path
        File mvnHome = new File(buildDirectory, mavenVersion);
        if (mvnHome.exists()) {
            Maven.MavenInstallation mavenInstallation = new Maven.MavenInstallation("default", mvnHome.getAbsolutePath(), NO_PROPERTIES);
            jenkins.getDescriptorByType(Maven.DescriptorImpl.class).setInstallations(mavenInstallation);
            return mavenInstallation;
        }

        // Does maven.home point to a Maven installation which satisfies mavenReqVersion?
        String home = System.getProperty("maven.home");
        if(home!=null) {
            Maven.MavenInstallation mavenInstallation = new Maven.MavenInstallation("default",home, NO_PROPERTIES);
            if (mavenInstallation.meetsMavenReqVersion(createLocalLauncher(), mavenReqVersion)) {
                jenkins.getDescriptorByType(Maven.DescriptorImpl.class).setInstallations(mavenInstallation);
                return mavenInstallation;
            }
        }

        // otherwise extract the copy we have.
        // this happens when a test is invoked from an IDE, for example.
        LOGGER.warning("Extracting a copy of Maven bundled in the test harness into " + mvnHome + ". " +
                "To avoid a performance hit, set the system property 'maven.home' to point to a Maven2 installation.");
        FilePath mvn = jenkins.getRootPath().createTempFile("maven", "zip");
        mvn.copyFrom(JenkinsRule.class.getClassLoader().getResource(mavenVersion + "-bin.zip"));
        mvn.unzip(new FilePath(buildDirectory));
        // TODO: switch to tar that preserves file permissions more easily
        if(!Functions.isWindows())
            GNUCLibrary.LIBC.chmod(new File(mvnHome, "bin/mvn").getPath(),0755);

        Maven.MavenInstallation mavenInstallation = new Maven.MavenInstallation("default",
                mvnHome.getAbsolutePath(), NO_PROPERTIES);
		jenkins.getDescriptorByType(Maven.DescriptorImpl.class).setInstallations(mavenInstallation);
		return mavenInstallation;
    }

    /**
     * Extracts Ant and configures it.
     */
    public Ant.AntInstallation configureDefaultAnt() throws Exception {
        Ant.AntInstallation antInstallation;
        if (System.getenv("ANT_HOME") != null) {
            antInstallation = new Ant.AntInstallation("default", System.getenv("ANT_HOME"), NO_PROPERTIES);
        } else {
            LOGGER.warning("Extracting a copy of Ant bundled in the test harness. " +
                    "To avoid a performance hit, set the environment variable ANT_HOME to point to an  Ant installation.");
            FilePath ant = jenkins.getRootPath().createTempFile("ant", "zip");
            ant.copyFrom(JenkinsRule.class.getClassLoader().getResource("apache-ant-1.8.1-bin.zip"));
            File antHome = createTmpDir();
            ant.unzip(new FilePath(antHome));
            // TODO: switch to tar that preserves file permissions more easily
            if(!Functions.isWindows())
                GNUCLibrary.LIBC.chmod(new File(antHome,"apache-ant-1.8.1/bin/ant").getPath(),0755);

            antInstallation = new Ant.AntInstallation("default", new File(antHome,"apache-ant-1.8.1").getAbsolutePath(),NO_PROPERTIES);
        }
		jenkins.getDescriptorByType(Ant.DescriptorImpl.class).setInstallations(antInstallation);
		return antInstallation;
    }

//
// Convenience methods
//

    public FreeStyleProject createFreeStyleProject() throws IOException {
        return createFreeStyleProject(createUniqueProjectName());
    }

    public FreeStyleProject createFreeStyleProject(String name) throws IOException {
        return jenkins.createProject(FreeStyleProject.class, name);
    }

    public MatrixProject createMatrixProject() throws IOException {
        return createMatrixProject(createUniqueProjectName());
    }

    public MatrixProject createMatrixProject(String name) throws IOException {
        return jenkins.createProject(MatrixProject.class, name);
    }

    /**
     * Creates a empty Maven project with an unique name.
     *
     * @see #configureDefaultMaven()
     */
    public MavenModuleSet createMavenProject() throws IOException {
        return createMavenProject(createUniqueProjectName());
    }

    /**
     * Creates a empty Maven project with the given name.
     *
     * @see #configureDefaultMaven()
     */
    public MavenModuleSet createMavenProject(String name) throws IOException {
        MavenModuleSet mavenModuleSet = jenkins.createProject(MavenModuleSet.class,name);
        mavenModuleSet.setRunHeadless( true );
        return mavenModuleSet;
    }

    /**
     * Creates a simple folder that other jobs can be placed in.
     * @since 1.494
     */
    public MockFolder createFolder(String name) throws IOException {
        return jenkins.createProject(MockFolder.class, name);
    }

    protected String createUniqueProjectName() {
        return "test"+jenkins.getItems().size();
    }

    /**
     * Creates {@link hudson.Launcher.LocalLauncher}. Useful for launching processes.
     */
    public Launcher.LocalLauncher createLocalLauncher() {
        return new Launcher.LocalLauncher(StreamTaskListener.fromStdout());
    }

    /**
     * Allocates a new temporary directory for the duration of this test.
     * @deprecated Use {@link TemporaryFolder} instead.
     */
    @Deprecated
    public File createTmpDir() throws IOException {
        return env.temporaryDirectoryAllocator.allocate();
    }

    public DumbSlave createSlave() throws Exception {
        return createSlave("",null);
    }

    /**
     * Creates and launches a new slave on the local host.
     */
    public DumbSlave createSlave(Label l) throws Exception {
    	return createSlave(l, null);
    }

    /**
     * Creates a test {@link hudson.security.SecurityRealm} that recognizes username==password as valid.
     */
    public DummySecurityRealm createDummySecurityRealm() {
        return new DummySecurityRealm();
    }

    /** @see #createDummySecurityRealm */
    public static class DummySecurityRealm extends AbstractPasswordBasedSecurityRealm {

        private final Map<String,Set<String>> groupsByUser = new HashMap<String,Set<String>>();

        DummySecurityRealm() {}

        @Override
        protected UserDetails authenticate(String username, String password) throws AuthenticationException {
            if (username.equals(password))
                return loadUserByUsername(username);
            throw new BadCredentialsException(username);
        }

        @Override
        public UserDetails loadUserByUsername(String username) throws UsernameNotFoundException,
                DataAccessException {
            List<GrantedAuthority> auths = new ArrayList<GrantedAuthority>();
            auths.add(AUTHENTICATED_AUTHORITY);
            Set<String> groups = groupsByUser.get(username);
            if (groups != null) {
                for (String g : groups) {
                    auths.add(new GrantedAuthorityImpl(g));
                }
            }
            return new org.acegisecurity.userdetails.User(username,"",true,true,true,true, auths.toArray(new GrantedAuthority[auths.size()]));
        }

        @Override
        public GroupDetails loadGroupByGroupname(final String groupname) throws UsernameNotFoundException, DataAccessException {
            for (Set<String> groups : groupsByUser.values()) {
                if (groups.contains(groupname)) {
                    return new GroupDetails() {
                        @Override
                        public String getName() {
                            return groupname;
                        }
                    };
                }
            }
            throw new UsernameNotFoundException(groupname);
        }

        /** Associate some groups with a username. */
        public void addGroups(String username, String... groups) {
            Set<String> gs = groupsByUser.get(username);
            if (gs == null) {
                groupsByUser.put(username, gs = new TreeSet<String>());
            }
            gs.addAll(Arrays.asList(groups));
        }

    }

    /**
     * Returns the URL of the webapp top page.
     * URL ends with '/'.
     */
    public URL getURL() throws IOException {
        return new URL("http://localhost:"+localPort+contextPath+"/");
    }

    public DumbSlave createSlave(EnvVars env) throws Exception {
        return createSlave("",env);
    }

    public DumbSlave createSlave(Label l, EnvVars env) throws Exception {
        return createSlave(l==null ? null : l.getExpression(), env);
    }

    /**
     * Creates a slave with certain additional environment variables
     */
    public DumbSlave createSlave(String labels, EnvVars env) throws Exception {
        synchronized (jenkins) {
            int sz = jenkins.getNodes().size();
            return createSlave("slave" + sz,labels,env);
    	}
    }

    public DumbSlave createSlave(String nodeName, String labels, EnvVars env) throws Exception {
        synchronized (jenkins) {
            DumbSlave slave = new DumbSlave(nodeName, "dummy",
    				createTmpDir().getPath(), "1", Node.Mode.NORMAL, labels==null?"":labels, createComputerLauncher(env), RetentionStrategy.NOOP, Collections.EMPTY_LIST);                        
    		jenkins.addNode(slave);
    		return slave;
    	}
    }

    public PretendSlave createPretendSlave(FakeLauncher faker) throws Exception {
        synchronized (jenkins) {
            int sz = jenkins.getNodes().size();
            PretendSlave slave = new PretendSlave("slave" + sz, createTmpDir().getPath(), "", createComputerLauncher(null), faker);
    		jenkins.addNode(slave);
    		return slave;
        }
    }

    /**
     * Creates a {@link hudson.slaves.CommandLauncher} for launching a slave locally.
     *
     * @param env
     *      Environment variables to add to the slave process. Can be null.
     */
    public CommandLauncher createComputerLauncher(EnvVars env) throws URISyntaxException, MalformedURLException {
        int sz = jenkins.getNodes().size();
        return new CommandLauncher(
                String.format("\"%s/bin/java\" %s -jar \"%s\"",
                        System.getProperty("java.home"),
                        SLAVE_DEBUG_PORT>0 ? " -Xdebug -Xrunjdwp:transport=dt_socket,server=y,address="+(SLAVE_DEBUG_PORT+sz): "",
                        new File(jenkins.getJnlpJars("slave.jar").getURL().toURI()).getAbsolutePath()),
                env);
    }

    /**
     * Create a new slave on the local host and wait for it to come online
     * before returning.
     */
    public DumbSlave createOnlineSlave() throws Exception {
        return createOnlineSlave(null);
    }

    /**
     * Create a new slave on the local host and wait for it to come online
     * before returning.
     */
    public DumbSlave createOnlineSlave(Label l) throws Exception {
        return createOnlineSlave(l, null);
    }

    /**
     * Create a new slave on the local host and wait for it to come online
     * before returning
     */
    @SuppressWarnings({"deprecation"})
    public DumbSlave createOnlineSlave(Label l, EnvVars env) throws Exception {
        final CountDownLatch latch = new CountDownLatch(1);
        ComputerListener waiter = new ComputerListener() {
                                            @Override
                                            public void onOnline(Computer C, TaskListener t) {
                                                latch.countDown();
                                                unregister();
                                            }
                                        };
        waiter.register();

        DumbSlave s = createSlave(l, env);
        latch.await();

        return s;
    }

    /**
     * Blocks until the ENTER key is hit.
     * This is useful during debugging a test so that one can inspect the state of Hudson through the web browser.
     */
    public void interactiveBreak() throws Exception {
        System.out.println("Jenkins is running at http://localhost:"+localPort+"/");
        new BufferedReader(new InputStreamReader(System.in)).readLine();
    }

    /**
     * Returns the last item in the list.
     */
    public <T> T last(List<T> items) {
        return items.get(items.size()-1);
    }

    /**
     * Pauses the execution until ENTER is hit in the console.
     * <p>
     * This is often very useful so that you can interact with Hudson
     * from an browser, while developing a test case.
     */
    public void pause() throws IOException {
        new BufferedReader(new InputStreamReader(System.in)).readLine();
    }

    /**
     * Performs a search from the search box.
     */
    public Page search(String q) throws Exception {
        return new WebClient().search(q);
    }

    /**
     * Hits the Hudson system configuration and submits without any modification.
     */
    public void configRoundtrip() throws Exception {
        submit(createWebClient().goTo("configure").getFormByName("config"));
    }

    /**
     * Loads a configuration page and submits it without any modifications, to
     * perform a round-trip configuration test.
     * <p>
     * See http://wiki.jenkins-ci.org/display/JENKINS/Unit+Test#UnitTest-Configurationroundtriptesting
     */
    public <P extends Job> P configRoundtrip(P job) throws Exception {
        submit(createWebClient().getPage(job,"configure").getFormByName("config"));
        return job;
    }

    public <P extends Item> P configRoundtrip(P job) throws Exception {
        submit(createWebClient().getPage(job, "configure").getFormByName("config"));
        return job;
    }

    /**
     * Performs a configuration round-trip testing for a builder.
     */
    public <B extends Builder> B configRoundtrip(B before) throws Exception {
        FreeStyleProject p = createFreeStyleProject();
        p.getBuildersList().add(before);
        configRoundtrip((Item)p);
        return (B)p.getBuildersList().get(before.getClass());
    }

    /**
     * Performs a configuration round-trip testing for a publisher.
     */
    public <P extends Publisher> P configRoundtrip(P before) throws Exception {
        FreeStyleProject p = createFreeStyleProject();
        p.getPublishersList().add(before);
        configRoundtrip((Item) p);
        return (P)p.getPublishersList().get(before.getClass());
    }

    public <C extends ComputerConnector> C configRoundtrip(C before) throws Exception {
        computerConnectorTester.connector = before;
        submit(createWebClient().goTo("self/computerConnectorTester/configure").getFormByName("config"));
        return (C)computerConnectorTester.connector;
    }

    public User configRoundtrip(User u) throws Exception {
        submit(createWebClient().goTo(u.getUrl()+"/configure").getFormByName("config"));
        return u;
    }

    public <N extends Node> N configRoundtrip(N node) throws Exception {
        submit(createWebClient().goTo("computer/" + node.getNodeName() + "/configure").getFormByName("config"));
        return (N)jenkins.getNode(node.getNodeName());
    }

    public <V extends View> V configRoundtrip(V view) throws Exception {
        submit(createWebClient().getPage(view, "configure").getFormByName("viewConfig"));
        return view;
    }


    /**
     * Asserts that the outcome of the build is a specific outcome.
     */
    public <R extends Run> R assertBuildStatus(Result status, R r) throws Exception {
        if(status==r.getResult())
            return r;

        // dump the build output in failure message
        String msg = "unexpected build status; build log was:\n------\n" + getLog(r) + "\n------\n";
        if(r instanceof MatrixBuild) {
            MatrixBuild mb = (MatrixBuild)r;
            for (MatrixRun mr : mb.getRuns()) {
                msg+="--- "+mr.getParent().getCombination()+" ---\n"+getLog(mr)+"\n------\n";
            }
        }
        assertThat(msg, r.getResult(), is(status));
        return r;
    }

    /** Determines whether the specifed HTTP status code is generally "good" */
    public boolean isGoodHttpStatus(int status) {
        if ((400 <= status) && (status <= 417)) {
            return false;
        }
        if ((500 <= status) && (status <= 505)) {
            return false;
        }
        return true;
    }

    /** Assert that the specifed page can be served with a "good" HTTP status,
     * eg, the page is not missing and can be served without a server error
     * @param page
     */
    public void assertGoodStatus(Page page) {
        assertThat(isGoodHttpStatus(page.getWebResponse().getStatusCode()), is(true));
    }


    public <R extends Run> R assertBuildStatusSuccess(R r) throws Exception {
        assertBuildStatus(Result.SUCCESS, r);
        return r;
    }

    public <R extends Run> R assertBuildStatusSuccess(Future<? extends R> r) throws Exception {
        assertThat("build was actually scheduled", r, Matchers.notNullValue());
        return assertBuildStatusSuccess(r.get());
    }

    public <J extends AbstractProject<J,R>,R extends AbstractBuild<J,R>> R buildAndAssertSuccess(J job) throws Exception {
        return assertBuildStatusSuccess(job.scheduleBuild2(0));
    }

    /**
     * Avoids need for cumbersome {@code this.<J,R>buildAndAssertSuccess(...)} type hints under JDK 7 javac (and supposedly also IntelliJ).
     */
    public FreeStyleBuild buildAndAssertSuccess(FreeStyleProject job) throws Exception {
        return assertBuildStatusSuccess(job.scheduleBuild2(0));
    }
    public MavenModuleSetBuild buildAndAssertSuccess(MavenModuleSet job) throws Exception {
        return assertBuildStatusSuccess(job.scheduleBuild2(0));
    }
    public MavenBuild buildAndAssertSuccess(MavenModule job) throws Exception {
        return assertBuildStatusSuccess(job.scheduleBuild2(0));
    }

    /**
     * Asserts that the console output of the build contains the given substring.
     */
    public void assertLogContains(String substring, Run run) throws Exception {
        assertThat(getLog(run), containsString(substring));
    }

    /**
     * Asserts that the console output of the build does not contain the given substring.
     */
    public void assertLogNotContains(String substring, Run run) throws Exception {
        assertThat(getLog(run), not(containsString(substring)));
    }

    /**
     * Get entire log file (this method is deprecated in hudson.model.Run,
     * but in tests it is OK to load entire log).
     */
    public static String getLog(Run run) throws IOException {
        return Util.loadFile(run.getLogFile(), run.getCharset());
    }

    /**
     * Asserts that the XPath matches.
     */
    public void assertXPath(HtmlPage page, String xpath) {
        assertNotNull("There should be an object that matches XPath:" + xpath,
                page.getDocumentElement().selectSingleNode(xpath));
    }

    /** Asserts that the XPath matches the contents of a DomNode page. This
     * variant of assertXPath(HtmlPage page, String xpath) allows us to
     * examine XmlPages.
     * @param page
     * @param xpath
     */
    public void assertXPath(DomNode page, String xpath) {
        List<? extends Object> nodes = page.getByXPath(xpath);
        assertThat("There should be an object that matches XPath:" + xpath, nodes.isEmpty(), is(false));
    }

    public void assertXPathValue(DomNode page, String xpath, String expectedValue) {
        Object node = page.getFirstByXPath(xpath);
        assertNotNull("no node found", node);
        assertTrue("the found object was not a Node " + xpath, node instanceof org.w3c.dom.Node);

        org.w3c.dom.Node n = (org.w3c.dom.Node) node;
        String textString = n.getTextContent();
        assertEquals("xpath value should match for " + xpath, expectedValue, textString);
    }

    public void assertXPathValueContains(DomNode page, String xpath, String needle) {
        Object node = page.getFirstByXPath(xpath);
        assertNotNull("no node found", node);
        assertTrue("the found object was not a Node " + xpath, node instanceof org.w3c.dom.Node);

        org.w3c.dom.Node n = (org.w3c.dom.Node) node;
        String textString = n.getTextContent();
        assertTrue("needle found in haystack", textString.contains(needle));
    }

    public void assertXPathResultsContainText(DomNode page, String xpath, String needle) {
        List<? extends Object> nodes = page.getByXPath(xpath);
        assertThat("no nodes matching xpath found", nodes.isEmpty(), is(false));
        boolean found = false;
        for (Object o : nodes) {
            if (o instanceof org.w3c.dom.Node) {
                org.w3c.dom.Node n = (org.w3c.dom.Node) o;
                String textString = n.getTextContent();
                if ((textString != null) && textString.contains(needle)) {
                    found = true;
                    break;
                }
            }
        }
        assertThat("needle found in haystack", found, is(true));
    }

    /**
     * Makes sure that all the images in the page loads successfully.
     * (By default, HtmlUnit doesn't load images.)
     */
    public void assertAllImageLoadSuccessfully(HtmlPage p) {
        for (HtmlImage img : p.<HtmlImage>selectNodes("//IMG")) {
            try {
                img.getHeight();
            } catch (IOException e) {
                throw new Error("Failed to load "+img.getSrcAttribute(),e);
            }
        }
    }


    public void assertStringContains(String message, String haystack, String needle) {
        assertThat(message, haystack, Matchers.containsString(needle));
    }

    public void assertStringContains(String haystack, String needle) {
        assertThat(haystack, Matchers.containsString(needle));
    }

    /**
     * Asserts that help files exist for the specified properties of the given instance.
     *
     * @param type
     *      The describable class type that should have the associated help files.
     * @param properties
     *      ','-separated list of properties whose help files should exist.
     */
    public void assertHelpExists(final Class<? extends Describable> type, final String properties) throws Exception {
        executeOnServer(new Callable<Object>() {
            public Object call() throws Exception {
                Descriptor d = jenkins.getDescriptor(type);
                WebClient wc = createWebClient();
                for (String property : listProperties(properties)) {
                    String url = d.getHelpFile(property);
                    assertThat("Help file for the property " + property + " is missing on " + type, url,
                            Matchers.notNullValue());
                    wc.goTo(url); // make sure it successfully loads
                }
                return null;
            }
        });
    }

    /**
     * Tokenizes "foo,bar,zot,-bar" and returns "foo,zot" (the token that starts with '-' is handled as
     * a cancellation.
     */
    private List<String> listProperties(String properties) {
        List<String> props = new ArrayList<String>(Arrays.asList(properties.split(",")));
        for (String p : props.toArray(new String[props.size()])) {
            if (p.startsWith("-")) {
                props.remove(p);
                props.remove(p.substring(1));
            }
        }
        return props;
    }

    /**
     * Submits the form.
     *
     * Plain {@link com.gargoylesoftware.htmlunit.html.HtmlForm#submit()} doesn't work correctly due to the use of YUI in Hudson.
     */
    public HtmlPage submit(HtmlForm form) throws Exception {
        return (HtmlPage) form.submit((HtmlButton) last(form.getHtmlElementsByTagName("button")));
    }

    /**
     * Submits the form by clikcing the submit button of the given name.
     *
     * @param name
     *      This corresponds to the @name of &lt;f:submit />
     */
    public HtmlPage submit(HtmlForm form, String name) throws Exception {
        for( HtmlElement e : form.getHtmlElementsByTagName("button")) {
            HtmlElement p = (HtmlElement)e.getParentNode().getParentNode();
            if(p.getAttribute("name").equals(name)) {
                // To make YUI event handling work, this combo seems to be necessary
                // the click will trigger _onClick in buton-*.js, but it doesn't submit the form
                // (a comment alluding to this behavior can be seen in submitForm method)
                // so to complete it, submit the form later.
                //
                // Just doing form.submit() doesn't work either, because it doesn't do
                // the preparation work needed to pass along the name of the button that
                // triggered a submission (more concretely, m_oSubmitTrigger is not set.)
                ((HtmlButton)e).click();
                return (HtmlPage)form.submit((HtmlButton)e);
            }
        }
        throw new AssertionError("No such submit button with the name "+name);
    }

    public HtmlInput findPreviousInputElement(HtmlElement current, String name) {
        return (HtmlInput)current.selectSingleNode("(preceding::input[@name='_."+name+"'])[last()]");
    }

    public HtmlButton getButtonByCaption(HtmlForm f, String s) {
        for (HtmlElement b : f.getHtmlElementsByTagName("button")) {
            if(b.getTextContent().trim().equals(s))
                return (HtmlButton)b;
        }
        return null;
    }

    /**
     * Creates a {@link TaskListener} connected to stdout.
     */
    public TaskListener createTaskListener() {
        return new StreamTaskListener(new CloseProofOutputStream(System.out));
    }

    /**
     * Asserts that two JavaBeans are equal as far as the given list of properties are concerned.
     *
     * <p>
     * This method takes two objects that have properties (getXyz, isXyz, or just the public xyz field),
     * and makes sure that the property values for each given property are equals (by using {@link org.junit.Assert#assertThat(Object, org.hamcrest.Matcher)})
     *
     * <p>
     * Property values can be null on both objects, and that is OK, but passing in a property that doesn't
     * exist will fail an assertion.
     *
     * <p>
     * This method is very convenient for comparing a large number of properties on two objects,
     * for example to verify that the configuration is identical after a config screen roundtrip.
     *
     * @param lhs
     *      One of the two objects to be compared.
     * @param rhs
     *      The other object to be compared
     * @param properties
     *      ','-separated list of property names that are compared.
     * @since 1.297
     */
    public void assertEqualBeans(Object lhs, Object rhs, String properties) throws Exception {
        assertThat("LHS", lhs, notNullValue());
        assertThat("RHS", rhs, notNullValue());
        for (String p : properties.split(",")) {
            PropertyDescriptor pd = PropertyUtils.getPropertyDescriptor(lhs, p);
            Object lp,rp;
            if(pd==null) {
                // field?
                try {
                    Field f = lhs.getClass().getField(p);
                    lp = f.get(lhs);
                    rp = f.get(rhs);
                } catch (NoSuchFieldException e) {
                    assertThat("No such property " + p + " on " + lhs.getClass(), pd, notNullValue());
                    return;
                }
            } else {
                lp = PropertyUtils.getProperty(lhs, p);
                rp = PropertyUtils.getProperty(rhs, p);
            }

            if (lp!=null && rp!=null && lp.getClass().isArray() && rp.getClass().isArray()) {
                // deep array equality comparison
                int m = Array.getLength(lp);
                int n = Array.getLength(rp);
                assertThat("Array length is different for property " + p, n, is(m));
                for (int i=0; i<m; i++)
                    assertThat(p + "[" + i + "] is different", Array.get(rp, i), is(Array.get(lp,i)));
                return;
            }

            assertThat("Property " + p + " is different", rp, is(lp));
        }
    }

    public void setQuietPeriod(int qp) {
        JenkinsAdaptor.setQuietPeriod(jenkins, qp);
    }

    /**
     * Works like {@link #assertEqualBeans(Object, Object, String)} but figure out the properties
     * via {@link org.kohsuke.stapler.DataBoundConstructor}
     */
    public void assertEqualDataBoundBeans(Object lhs, Object rhs) throws Exception {
        if (lhs==null && rhs==null)     return;
        if (lhs==null)      fail("lhs is null while rhs="+rhs);
        if (rhs==null)      fail("rhs is null while lhs="+lhs);

        Constructor<?> lc = findDataBoundConstructor(lhs.getClass());
        Constructor<?> rc = findDataBoundConstructor(rhs.getClass());
        assertThat("Data bound constructor mismatch. Different type?", (Constructor)rc, is((Constructor)lc));

        List<String> primitiveProperties = new ArrayList<String>();

        String[] names = ClassDescriptor.loadParameterNames(lc);
        Class<?>[] types = lc.getParameterTypes();
        assertThat(types.length, is(names.length));
        for (int i=0; i<types.length; i++) {
            Object lv = ReflectionUtils.getPublicProperty(lhs, names[i]);
            Object rv = ReflectionUtils.getPublicProperty(rhs, names[i]);

            if (Iterable.class.isAssignableFrom(types[i])) {
                Iterable lcol = (Iterable) lv;
                Iterable rcol = (Iterable) rv;
                Iterator ltr,rtr;
                for (ltr=lcol.iterator(), rtr=rcol.iterator(); ltr.hasNext() && rtr.hasNext();) {
                    Object litem = ltr.next();
                    Object ritem = rtr.next();

                    if (findDataBoundConstructor(litem.getClass())!=null) {
                        assertEqualDataBoundBeans(litem,ritem);
                    } else {
                        assertThat(ritem, is(litem));
                    }
                }
                assertThat("collection size mismatch between " + lhs + " and " + rhs, ltr.hasNext() ^ rtr.hasNext(),
                        is(false));
            } else
            if (findDataBoundConstructor(types[i])!=null || (lv!=null && findDataBoundConstructor(lv.getClass())!=null) || (rv!=null && findDataBoundConstructor(rv.getClass())!=null)) {
                // recurse into nested databound objects
                assertEqualDataBoundBeans(lv,rv);
            } else {
                primitiveProperties.add(names[i]);
            }
        }

        // compare shallow primitive properties
        if (!primitiveProperties.isEmpty())
            assertEqualBeans(lhs,rhs,Util.join(primitiveProperties,","));
    }

    /**
     * Makes sure that two collections are identical via {@link #assertEqualDataBoundBeans(Object, Object)}
     */
    public void assertEqualDataBoundBeans(List<?> lhs, List<?> rhs) throws Exception {
        assertThat(rhs.size(), is(lhs.size()));
        for (int i=0; i<lhs.size(); i++)
            assertEqualDataBoundBeans(lhs.get(i),rhs.get(i));
    }

    public Constructor<?> findDataBoundConstructor(Class<?> c) {
        for (Constructor<?> m : c.getConstructors()) {
            if (m.getAnnotation(DataBoundConstructor.class)!=null)
                return m;
        }
        return null;
    }

    /**
     * Gets the descriptor instance of the current Hudson by its type.
     */
    public <T extends Descriptor<?>> T get(Class<T> d) {
        return jenkins.getDescriptorByType(d);
    }


    /**
     * Returns true if Hudson is building something or going to build something.
     */
    public boolean isSomethingHappening() {
        if (!jenkins.getQueue().isEmpty())
            return true;
        for (Computer n : jenkins.getComputers())
            if (!n.isIdle())
                return true;
        return false;
    }

    /**
     * Waits until Hudson finishes building everything, including those in the queue.
     * <p>
     * This method uses a default time out to prevent infinite hang in the automated test execution environment.
     */
    public void waitUntilNoActivity() throws Exception {
        waitUntilNoActivityUpTo(60*1000);
    }

    /**
     * Waits until Hudson finishes building everything, including those in the queue, or fail the test
     * if the specified timeout milliseconds is
     */
    public void waitUntilNoActivityUpTo(int timeout) throws Exception {
        long startTime = System.currentTimeMillis();
        int streak = 0;

        while (true) {
            Thread.sleep(10);
            if (isSomethingHappening())
                streak=0;
            else
                streak++;

            if (streak>5)   // the system is quiet for a while
                return;

            if (System.currentTimeMillis()-startTime > timeout) {
                List<Queue.Executable> building = new ArrayList<Queue.Executable>();
                for (Computer c : jenkins.getComputers()) {
                    for (Executor e : c.getExecutors()) {
                        if (e.isBusy())
                            building.add(e.getCurrentExecutable());
                    }
                }
                throw new AssertionError(String.format("Hudson is still doing something after %dms: queue=%s building=%s",
                        timeout, Arrays.asList(jenkins.getQueue().getItems()), building));
            }
        }
    }


//
// recipe methods. Control the test environments.
//

    /**
     * Called during the {@link #before()} to give a test case an opportunity to
     * control the test environment in which Hudson is run.
     *
     * <p>
     * One could override this method and call a series of {@code withXXX} methods,
     * or you can use the annotations with {@link Recipe} meta-annotation.
     */
    public void recipe() throws Exception {
        recipeLoadCurrentPlugin();
        // look for recipe meta-annotation
        try {
            for (final Annotation a : testDescription.getAnnotations()) {
                JenkinsRecipe r = a.annotationType().getAnnotation(JenkinsRecipe.class);
                if(r==null)     continue;
                final JenkinsRecipe.Runner runner = r.value().newInstance();
                recipes.add(runner);
                tearDowns.add(new LenientRunnable() {
                    public void run() throws Exception {
                        runner.tearDown(JenkinsRule.this,a);
                    }
                });
                runner.setup(this,a);
            }
        } catch (NoSuchMethodException e) {
            // not a plain JUnit test.
        }
    }

    /**
     * If this test harness is launched for a Jenkins plugin, locate the <tt>target/test-classes/the.jpl</tt>
     * and add a recipe to install that to the new Jenkins.
     *
     * <p>
     * This file is created by <tt>maven-hpi-plugin</tt> at the testCompile phase when the current
     * packaging is <tt>jpi</tt>.
     */
    public void recipeLoadCurrentPlugin() throws Exception {
    	final Enumeration<URL> jpls = getClass().getClassLoader().getResources("the.jpl");
        final Enumeration<URL> hpls = getClass().getClassLoader().getResources("the.hpl");

        final List<URL> all = Collections.list(jpls);
        all.addAll(Collections.list(hpls));
        
        if(all.isEmpty())    return; // nope
        
        recipes.add(new JenkinsRecipe.Runner() {
            private File home;
            private final List<Jpl> jpls = new ArrayList<Jpl>();

            @Override
            public void decorateHome(JenkinsRule testCase, File home) throws Exception {
                this.home = home;
                this.jpls.clear();

            	for (URL hpl : all) {
                    Jpl jpl = new Jpl(hpl);
                    jpl.loadManifest();
                    jpls.add(jpl);
                }

                for (Jpl jpl : jpls) {
                    jpl.resolveDependencies();
                }
            }

            class Jpl {
                final URL jpl;
                Manifest m;
                private String shortName;

                Jpl(URL jpl) {
                    this.jpl = jpl;
                }

                void loadManifest() throws IOException {
                    m = new Manifest(jpl.openStream());
                    shortName = m.getMainAttributes().getValue("Short-Name");
                    if(shortName ==null)
                        throw new Error(jpl +" doesn't have the Short-Name attribute");
                    FileUtils.copyURLToFile(jpl, new File(home, "plugins/" + shortName + ".jpl"));
                }

                void resolveDependencies() throws Exception {
                    // make dependency plugins available
                    // TODO: probably better to read POM, but where to read from?
                    // TODO: this doesn't handle transitive dependencies

                    // Tom: plugins are now searched on the classpath first. They should be available on
                    // the compile or test classpath. As a backup, we do a best-effort lookup in the Maven repository
                    // For transitive dependencies, we could evaluate Plugin-Dependencies transitively.
                    String dependencies = m.getMainAttributes().getValue("Plugin-Dependencies");
                    if(dependencies!=null) {
                        DEPENDENCY:
                        for( String dep : dependencies.split(",")) {
                            String suffix = ";resolution:=optional";
                            boolean optional = dep.endsWith(suffix);
                            if (optional) {
                                dep = dep.substring(0, dep.length() - suffix.length());
                            }
                            String[] tokens = dep.split(":");
                            String artifactId = tokens[0];
                            String version = tokens[1];

                            for (Jpl other : jpls) {
                                if (other.shortName.equals(artifactId))
                                    continue DEPENDENCY;    // resolved from another JPL file
                            }

                            File dependencyJar=resolveDependencyJar(artifactId,version);
                            if (dependencyJar == null) {
                                if (optional) {
                                    System.err.println("cannot resolve optional dependency " + dep + " of " + shortName + "; skipping");
                                    continue;
                                }
                                throw new IOException("Could not resolve " + dep + " in " + System.getProperty("java.class.path"));
                            }

                            File dst = new File(home, "plugins/" + artifactId + ".jpi");
                            if(!dst.exists() || dst.lastModified()!=dependencyJar.lastModified()) {
                                FileUtils.copyFile(dependencyJar, dst);
                            }
                        }
                    }
                }
            }

            /**
             * Lazily created embedder.
             */
            private MavenEmbedder embedder;

            private MavenEmbedder getMavenEmbedder() throws MavenEmbedderException, IOException {
                if (embedder==null)
                    embedder = MavenUtil.createEmbedder(new StreamTaskListener(System.out, Charset.defaultCharset()),
                                                    (File) null, null);
                return embedder;
            }

            private @CheckForNull File resolveDependencyJar(String artifactId, String version) throws Exception {
                // try to locate it from manifest
                Enumeration<URL> manifests = getClass().getClassLoader().getResources("META-INF/MANIFEST.MF");
                while (manifests.hasMoreElements()) {
                    URL manifest = manifests.nextElement();
                    InputStream is = manifest.openStream();
                    Manifest m = new Manifest(is);
                    is.close();

                    if (artifactId.equals(m.getMainAttributes().getValue("Short-Name")))
                        return Which.jarFile(manifest);
                }

                // For snapshot plugin dependencies, an IDE may have replaced ~/.m2/repository/…/${artifactId}.hpi with …/${artifactId}-plugin/target/classes/
                // which unfortunately lacks META-INF/MANIFEST.MF so try to find index.jelly (which every plugin should include) and thus the ${artifactId}.hpi:
                Enumeration<URL> jellies = getClass().getClassLoader().getResources("index.jelly");
                while (jellies.hasMoreElements()) {
                    URL jellyU = jellies.nextElement();
                    if (jellyU.getProtocol().equals("file")) {
                        File jellyF = new File(jellyU.toURI());
                        File classes = jellyF.getParentFile();
                        if (classes.getName().equals("classes")) {
                            File target = classes.getParentFile();
                            if (target.getName().equals("target")) {
                                File hpi = new File(target, artifactId + ".hpi");
                                if (hpi.isFile()) {
                                    return hpi;
                                }
                            }
                        }
                    }
                }

                // need to search multiple group IDs
                // TODO: extend manifest to include groupID:artifactID:version
                Exception resolutionError=null;
                for (String groupId : PLUGIN_GROUPIDS) {

                    // first try to find it on the classpath.
                    // this takes advantage of Maven POM located in POM
                    URL dependencyPomResource = getClass().getResource("/META-INF/maven/"+groupId+"/"+artifactId+"/pom.xml");
                    if (dependencyPomResource != null) {
                        // found it
                        return Which.jarFile(dependencyPomResource);
                    } else {

                    	try {
                    		// currently the most of the plugins are still hpi
                            return resolvePluginFile(artifactId, version, groupId, "hpi");
                    	} catch(AbstractArtifactResolutionException x){
                    		try {
                    			// but also try with the new jpi
                    		    return resolvePluginFile(artifactId, version, groupId, "jpi");
                    		} catch(AbstractArtifactResolutionException x2){
                                // could be a wrong groupId
                                resolutionError = x;
                    		}
                    	}

                    }
                }

                throw new Exception("Failed to resolve plugin: "+artifactId+" version "+version,resolutionError);
            }
            
            private @CheckForNull File resolvePluginFile(String artifactId, String version, String groupId, String type) throws Exception {
				final Artifact jpi = getMavenEmbedder().createArtifact(groupId, artifactId, version, "compile"/*doesn't matter*/, type);
                getMavenEmbedder().resolve(jpi,
                        Arrays.asList(getMavenEmbedder().createRepository("http://maven.glassfish.org/content/groups/public/", "repo")), embedder.getLocalRepository());
				return jpi.getFile();
				
			}
        });
    }

    public JenkinsRule withNewHome() {
        return with(HudsonHomeLoader.NEW);
    }

    public JenkinsRule withExistingHome(File source) throws Exception {
        return with(new HudsonHomeLoader.CopyExisting(source));
    }

    /**
     * Declares that this test case expects to start with one of the preset data sets.
     * See {@code test/src/main/preset-data/}
     * for available datasets and what they mean.
     */
    public JenkinsRule withPresetData(String name) {
        name = "/" + name + ".zip";
        URL res = getClass().getResource(name);
        if(res==null)   throw new IllegalArgumentException("No such data set found: "+name);

        return with(new HudsonHomeLoader.CopyExisting(res));
    }

    public JenkinsRule with(HudsonHomeLoader homeLoader) {
        this.homeLoader = homeLoader;
        return this;
    }


    /**
     * Executes the given closure on the server, by the servlet request handling thread,
     * in the context of an HTTP request.
     *
     * <p>
     * In {@link JenkinsRule}, a thread that's executing the test code is different from the thread
     * that carries out HTTP requests made through {@link WebClient}. But sometimes you want to
     * make assertions and other calls with side-effect from within the request handling thread.
     *
     * <p>
     * This method allows you to do just that. It is useful for testing some methods that
     * require {@link org.kohsuke.stapler.StaplerRequest} and {@link org.kohsuke.stapler.StaplerResponse}, or getting the credential
     * of the current user (via {@link jenkins.model.Jenkins#getAuthentication()}, and so on.
     *
     * @param c
     *      The closure to be executed on the server.
     * @return
     *      The return value from the closure.
     * @throws Exception
     *      If a closure throws any exception, that exception will be carried forward.
     */
    public <V> V executeOnServer(Callable<V> c) throws Exception {
        return createWebClient().executeOnServer(c);
    }

    /**
     * Sometimes a part of a test case may ends up creeping into the serialization tree of {@link hudson.model.Saveable#save()},
     * so detect that and flag that as an error.
     */
    private Object writeReplace() {
        throw new AssertionError("JenkinsRule " + testDescription.getDisplayName() + " is not supposed to be serialized");
    }

    /**
     * This is to assist Groovy test clients who are incapable of instantiating the inner classes properly.
     */
    public WebClient createWebClient() {
        return new WebClient();
    }

    /**
     * Extends {@link com.gargoylesoftware.htmlunit.WebClient} and provide convenience methods
     * for accessing Hudson.
     */
    public class WebClient extends com.gargoylesoftware.htmlunit.WebClient {
        private static final long serialVersionUID = 5808915989048338267L;

        public WebClient() {
            // default is IE6, but this causes 'n.doScroll('left')' to fail in event-debug.js:1907 as HtmlUnit doesn't implement such a method,
            // so trying something else, until we discover another problem.
            super(BrowserVersion.FIREFOX_2);

//            setJavaScriptEnabled(false);
            setPageCreator(HudsonPageCreator.INSTANCE);
            clients.add(this);
            // make ajax calls run as post-action for predictable behaviors that simplify debugging
            setAjaxController(new AjaxController() {
                private static final long serialVersionUID = -5844060943564822678L;
                public boolean processSynchron(HtmlPage page, WebRequestSettings settings, boolean async) {
                    return false;
                }
            });

            setCssErrorHandler(new ErrorHandler() {
                final ErrorHandler defaultHandler = new DefaultCssErrorHandler();

                public void warning(CSSParseException exception) throws CSSException {
                    if (!ignore(exception))
                        defaultHandler.warning(exception);
                }

                public void error(CSSParseException exception) throws CSSException {
                    if (!ignore(exception))
                        defaultHandler.error(exception);
                }

                public void fatalError(CSSParseException exception) throws CSSException {
                    if (!ignore(exception))
                        defaultHandler.fatalError(exception);
                }

                private boolean ignore(CSSParseException e) {
                    return e.getURI().contains("/yui/");
                }
            });

            // if no other debugger is installed, install jsDebugger,
            // so as not to interfere with the 'Dim' class.
            getJavaScriptEngine().getContextFactory().addListener(new ContextFactory.Listener() {
                public void contextCreated(Context cx) {
                    if (cx.getDebugger() == null)
                        cx.setDebugger(jsDebugger, null);
                }

                public void contextReleased(Context cx) {
                }
            });

            // avoid a hang by setting a time out. It should be long enough to prevent
            // false-positive timeout on slow systems
            setTimeout(60*1000);
        }

        /**
         * Logs in to Jenkins.
         */
        public WebClient login(String username, String password) throws Exception {
            return login(username,password,false);
        }

        /**
         * Logs in to Jenkins.
         */
        public WebClient login(String username, String password, boolean rememberMe) throws Exception {
            HtmlPage page = goTo("login");
//            page = (HtmlPage) page.getFirstAnchorByText("Login").click();

            HtmlForm form = page.getFormByName("login");
            form.getInputByName("j_username").setValueAttribute(username);
            form.getInputByName("j_password").setValueAttribute(password);
            try {
                form.getInputByName("remember_me").setChecked(rememberMe);
            } catch (ElementNotFoundException e) {
                // remember me not available is OK so long as the caller didn't ask for it
                assert !rememberMe;
            }
            form.submit(null);
            return this;
        }

        /**
         * Logs in to Hudson, by using the user name as the password.
         *
         * <p>
         * See {@link #configureUserRealm} for how the container is set up with the user names
         * and passwords. All the test accounts have the same user name and password.
         */
        public WebClient login(String username) throws Exception {
            login(username,username);
            return this;
        }

        /**
         * Executes the given closure on the server, by the servlet request handling thread,
         * in the context of an HTTP request.
         *
         * <p>
         * In {@link JenkinsRule}, a thread that's executing the test code is different from the thread
         * that carries out HTTP requests made through {@link WebClient}. But sometimes you want to
         * make assertions and other calls with side-effect from within the request handling thread.
         *
         * <p>
         * This method allows you to do just that. It is useful for testing some methods that
         * require {@link org.kohsuke.stapler.StaplerRequest} and {@link org.kohsuke.stapler.StaplerResponse}, or getting the credential
         * of the current user (via {@link jenkins.model.Jenkins#getAuthentication()}, and so on.
         *
         * @param c
         *      The closure to be executed on the server.
         * @return
         *      The return value from the closure.
         * @throws Exception
         *      If a closure throws any exception, that exception will be carried forward.
         */
        public <V> V executeOnServer(final Callable<V> c) throws Exception {
            final Exception[] t = new Exception[1];
            final List<V> r = new ArrayList<V>(1);  // size 1 list

            ClosureExecuterAction cea = jenkins.getExtensionList(RootAction.class).get(ClosureExecuterAction.class);
            UUID id = UUID.randomUUID();
            cea.add(id,new Runnable() {
                public void run() {
                    try {
                        StaplerResponse rsp = Stapler.getCurrentResponse();
                        rsp.setStatus(200);
                        rsp.setContentType("text/html");
                        r.add(c.call());
                    } catch (Exception e) {
                        t[0] = e;
                    }
                }
            });
            goTo("closures/?uuid="+id);

            if (t[0]!=null)
                throw t[0];
            return r.get(0);
        }

        public HtmlPage search(String q) throws IOException, SAXException {
            HtmlPage top = goTo("");
            HtmlForm search = top.getFormByName("search");
            search.getInputByName("q").setValueAttribute(q);
            return (HtmlPage)search.submit(null);
        }

        /**
         * Short for {@code getPage(r,"")}, to access the top page of a build.
         */
        public HtmlPage getPage(Run r) throws IOException, SAXException {
            return getPage(r,"");
        }

        /**
         * Accesses a page inside {@link Run}.
         *
         * @param relative
         *      Relative URL within the build URL, like "changes". Doesn't start with '/'. Can be empty.
         */
        public HtmlPage getPage(Run r, String relative) throws IOException, SAXException {
            return goTo(r.getUrl()+relative);
        }

        public HtmlPage getPage(Item item) throws IOException, SAXException {
            return getPage(item,"");
        }

        public HtmlPage getPage(Item item, String relative) throws IOException, SAXException {
            return goTo(item.getUrl()+relative);
        }

        public HtmlPage getPage(Node item) throws IOException, SAXException {
            return getPage(item,"");
        }

        public HtmlPage getPage(Node item, String relative) throws IOException, SAXException {
            return goTo(item.toComputer().getUrl()+relative);
        }

        public HtmlPage getPage(View view) throws IOException, SAXException {
            return goTo(view.getUrl());
        }

        public HtmlPage getPage(View view, String relative) throws IOException, SAXException {
            return goTo(view.getUrl()+relative);
        }

        /**
         * @deprecated
         *      This method expects a full URL. This method is marked as deprecated to warn you
         *      that you probably should be using {@link #goTo(String)} method, which accepts
         *      a relative path within the Hudson being tested. (IOW, if you really need to hit
         *      a website on the internet, there's nothing wrong with using this method.)
         */
        @SuppressWarnings("unchecked")
        @Override
        public Page getPage(String url) throws IOException, FailingHttpStatusCodeException {
            return super.getPage(url);
        }

        /**
         * Requests an HTML page within Jenkins.
         *
         * @param relative
         *      Relative path within Jenkins. Starts without '/'.
         *      For example, "job/test/" to go to a job top page.
         */
        public HtmlPage goTo(String relative) throws IOException, SAXException {
            Page p = goTo(relative, "text/html");
            if (p instanceof HtmlPage) {
                return (HtmlPage) p;
            } else {
                throw new AssertionError("Expected text/html but instead the content type was "+p.getWebResponse().getContentType());
            }
        }

        /**
         * Requests a page within Jenkins.
         *
         * @param relative
         *      Relative path within Jenkins. Starts without '/'.
         *      For example, "job/test/" to go to a job top page.
         * @param expectedContentType the expected {@link WebResponse#getContentType}, or null to do no such check
         */
        public Page goTo(String relative, @CheckForNull String expectedContentType) throws IOException, SAXException {
            assert !relative.startsWith("/");
            Page p;
            try {
                p = super.getPage(getContextPath() + relative);
            } catch (IOException x) {
                Throwable cause = x.getCause();
                if (cause instanceof SocketTimeoutException) {
                    throw new AssumptionViolatedException("failed to get " + relative + " due to read timeout", cause);
                } else if (cause != null) {
                    cause.printStackTrace(); // SUREFIRE-1067 workaround
                }
                throw x;
            }
<<<<<<< HEAD
            if (expectedContentType != null) {
                assertThat(p.getWebResponse().getContentType(), is(expectedContentType));
            }
=======
            assertThat(p.getWebResponse().getContentType(), is(expectedContentType));
>>>>>>> 6e1defe5
            return p;
        }

        /** Loads a page as XML. Useful for testing Jenkins's XML API, in concert with
         * assertXPath(DomNode page, String xpath)
         * @param path   the path part of the url to visit
         * @return  the XmlPage found at that url
         * @throws IOException
         * @throws SAXException
         */
        public XmlPage goToXml(String path) throws IOException, SAXException {
            Page page = goTo(path, "application/xml");
            if (page instanceof XmlPage)
                return (XmlPage) page;
            else
                return null;
        }

        /**
         * Verify that the server rejects an attempt to load the given page.
         * @param url a URL path (relative to Jenkins root)
         * @param statusCode the expected failure code (such as {@link HttpURLConnection#HTTP_FORBIDDEN})
         * @since 1.504
         */
        public void assertFails(String url, int statusCode) throws Exception {
            assert !url.startsWith("/");
            try {
                fail(url + " should have been rejected but produced: " + super.getPage(getContextPath() + url).getWebResponse().getContentAsString());
            } catch (FailingHttpStatusCodeException x) {
                assertEquals(statusCode, x.getStatusCode());
            }
        }

        /**
         * Returns the URL of the webapp top page.
         * URL ends with '/'.
         * <p>This is actually the same as {@link #getURL} and should not be confused with {@link #contextPath}.
         */
        public String getContextPath() throws IOException {
            return getURL().toExternalForm();
        }

        /**
         * Adds a security crumb to the quest
         */
        public WebRequestSettings addCrumb(WebRequestSettings req) {
            NameValuePair crumb[] = { new NameValuePair() };

            crumb[0].setName(jenkins.getCrumbIssuer().getDescriptor().getCrumbRequestField());
            crumb[0].setValue(jenkins.getCrumbIssuer().getCrumb( null ));

            req.setRequestParameters(Arrays.asList( crumb ));
            return req;
        }

        /**
         * Creates a URL with crumb parameters relative to {{@link #getContextPath()}
         */
        public URL createCrumbedUrl(String relativePath) throws IOException {
            CrumbIssuer issuer = jenkins.getCrumbIssuer();
            String crumbName = issuer.getDescriptor().getCrumbRequestField();
            String crumb = issuer.getCrumb(null);

            return new URL(getContextPath()+relativePath+"?"+crumbName+"="+crumb);
        }

        /**
         * Makes an HTTP request, process it with the given request handler, and returns the response.
         */
        public HtmlPage eval(final Runnable requestHandler) throws IOException, SAXException {
            ClosureExecuterAction cea = jenkins.getExtensionList(RootAction.class).get(ClosureExecuterAction.class);
            UUID id = UUID.randomUUID();
            cea.add(id,requestHandler);
            return goTo("closures/?uuid="+id);
        }

        /**
         * Starts an interactive JavaScript debugger, and break at the next JavaScript execution.
         *
         * <p>
         * This is useful during debugging a test so that you can step execute and inspect state of JavaScript.
         * This will launch a Swing GUI, and the method returns immediately.
         *
         * <p>
         * Note that installing a debugger appears to make an execution of JavaScript substantially slower.
         *
         * <p>
         * TODO: because each script block evaluation in HtmlUnit is done in a separate Rhino context,
         * if you step over from one script block, the debugger fails to kick in on the beginning of the next script
         * block.
         * This makes it difficult to set a break point on arbitrary script block in the HTML page. We need to fix this
         * by tweaking {@link org.mozilla.javascript.tools.debugger.Dim.StackFrame#onLineChange(Context, int)}.
         */
        public Dim interactiveJavaScriptDebugger() {
            Global global = new Global();
            HtmlUnitContextFactory cf = getJavaScriptEngine().getContextFactory();
            global.init(cf);

            Dim dim = org.mozilla.javascript.tools.debugger.Main.mainEmbedded(cf, global, "Rhino debugger: " + testDescription.getDisplayName());

            // break on exceptions. this catch most of the errors
            dim.setBreakOnExceptions(true);

            return dim;
        }
    }

    // needs to keep reference, or it gets GC-ed.
    private static final Logger XML_HTTP_REQUEST_LOGGER = Logger.getLogger(XMLHttpRequest.class.getName());

    static {
        // screen scraping relies on locale being fixed.
        Locale.setDefault(Locale.ENGLISH);

        {// enable debug assistance, since tests are often run from IDE
            Dispatcher.TRACE = true;
            MetaClass.NO_CACHE=true;
            // load resources from the source dir.
            File dir = new File("src/main/resources");
            if(dir.exists() && MetaClassLoader.debugLoader==null)
                try {
                    MetaClassLoader.debugLoader = new MetaClassLoader(
                        new URLClassLoader(new URL[]{dir.toURI().toURL()}));
                } catch (MalformedURLException e) {
                    throw new AssertionError(e);
                }
        }

        // suppress INFO output from Spring, which is verbose
        Logger.getLogger("org.springframework").setLevel(Level.WARNING);

        // hudson-behavior.js relies on this to decide whether it's running unit tests.
        Main.isUnitTest = true;

        // prototype.js calls this method all the time, so ignore this warning.
        XML_HTTP_REQUEST_LOGGER.setFilter(new Filter() {
            public boolean isLoggable(LogRecord record) {
                return !record.getMessage().contains("XMLHttpRequest.getResponseHeader() was called before the respon"
                        + "se was available.");
            }
        });

        // remove the upper bound of the POST data size in Jetty.
        System.setProperty("org.mortbay.jetty.Request.maxFormContentSize","-1");
    }

    private static final Logger LOGGER = Logger.getLogger(HudsonTestCase.class.getName());

    public static final List<ToolProperty<?>> NO_PROPERTIES = Collections.<ToolProperty<?>>emptyList();

    /**
     * Specify this to a TCP/IP port number to have slaves started with the debugger.
     */
    public static final int SLAVE_DEBUG_PORT = Integer.getInteger(HudsonTestCase.class.getName()+".slaveDebugPort",-1);

    public static final MimeTypes MIME_TYPES = new MimeTypes();
    static {
        MIME_TYPES.addMimeMapping("js","application/javascript");
        Functions.DEBUG_YUI = true;

        // during the unit test, predictably releasing classloader is important to avoid
        // file descriptor leak.
        ClassicPluginStrategy.useAntClassLoader = true;

        // DNS multicast support takes up a lot of time during tests, so just disable it altogether
        // this also prevents tests from falsely advertising Hudson
        DNSMultiCast.disabled = true;

        if (!Functions.isWindows()) {
            try {
                GNUCLibrary.LIBC.unsetenv("MAVEN_OPTS");
                GNUCLibrary.LIBC.unsetenv("MAVEN_DEBUG_OPTS");
            } catch (Exception e) {
                LOGGER.log(Level.WARNING,"Failed to cancel out MAVEN_OPTS",e);
            }
        }
    }

    public static class TestBuildWrapper extends BuildWrapper {
        public Result buildResultInTearDown;

        @Override
        public Environment setUp(AbstractBuild build, Launcher launcher, BuildListener listener) throws IOException, InterruptedException {
            return new BuildWrapper.Environment() {
                @Override
                public boolean tearDown(AbstractBuild build, BuildListener listener) throws IOException, InterruptedException {
                    buildResultInTearDown = build.getResult();
                    return true;
                }
            };
        }

        @Extension
        public static class TestBuildWrapperDescriptor extends BuildWrapperDescriptor {
            @Override
            public boolean isApplicable(AbstractProject<?, ?> project) {
                return true;
            }

            @Override
            public BuildWrapper newInstance(StaplerRequest req, JSONObject formData) {
                throw new UnsupportedOperationException();
            }

            @Override
            public String getDisplayName() {
                return this.getClass().getName();
            }
        }
    }

    public Description getTestDescription() {
        return testDescription;
    }

    public static final List<String> PLUGIN_GROUPIDS = new ArrayList<String>(Arrays.asList("org.jvnet.hudson.plugins", "org.jvnet.hudson.main"));
}<|MERGE_RESOLUTION|>--- conflicted
+++ resolved
@@ -2024,13 +2024,9 @@
                 }
                 throw x;
             }
-<<<<<<< HEAD
             if (expectedContentType != null) {
                 assertThat(p.getWebResponse().getContentType(), is(expectedContentType));
             }
-=======
-            assertThat(p.getWebResponse().getContentType(), is(expectedContentType));
->>>>>>> 6e1defe5
             return p;
         }
 
