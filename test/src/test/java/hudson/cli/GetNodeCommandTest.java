/*
 * The MIT License
 *
 * Copyright 2013 Red Hat, Inc.
 *
 * Permission is hereby granted, free of charge, to any person obtaining a copy
 * of this software and associated documentation files (the "Software"), to deal
 * in the Software without restriction, including without limitation the rights
 * to use, copy, modify, merge, publish, distribute, sublicense, and/or sell
 * copies of the Software, and to permit persons to whom the Software is
 * furnished to do so, subject to the following conditions:
 *
 * The above copyright notice and this permission notice shall be included in
 * all copies or substantial portions of the Software.
 *
 * THE SOFTWARE IS PROVIDED "AS IS", WITHOUT WARRANTY OF ANY KIND, EXPRESS OR
 * IMPLIED, INCLUDING BUT NOT LIMITED TO THE WARRANTIES OF MERCHANTABILITY,
 * FITNESS FOR A PARTICULAR PURPOSE AND NONINFRINGEMENT. IN NO EVENT SHALL THE
 * AUTHORS OR COPYRIGHT HOLDERS BE LIABLE FOR ANY CLAIM, DAMAGES OR OTHER
 * LIABILITY, WHETHER IN AN ACTION OF CONTRACT, TORT OR OTHERWISE, ARISING FROM,
 * OUT OF OR IN CONNECTION WITH THE SOFTWARE OR THE USE OR OTHER DEALINGS IN
 * THE SOFTWARE.
 */

package hudson.cli;

import static hudson.cli.CLICommandInvoker.Matcher.failedWith;
import static hudson.cli.CLICommandInvoker.Matcher.hasNoStandardOutput;
import static hudson.cli.CLICommandInvoker.Matcher.hasNoErrorOutput;
import static hudson.cli.CLICommandInvoker.Matcher.succeeded;
import static org.hamcrest.MatcherAssert.assertThat;
import static org.hamcrest.Matchers.containsString;
import static org.hamcrest.Matchers.startsWith;
import hudson.model.Computer;
import jenkins.model.Jenkins;

import org.junit.Before;
import org.junit.Rule;
import org.junit.Test;
import org.jvnet.hudson.test.JenkinsRule;

public class GetNodeCommandTest {

    private CLICommandInvoker command;

    @Rule public final JenkinsRule j = new JenkinsRule();

    @Before public void setUp() {

        command = new CLICommandInvoker(j, new GetNodeCommand());
    }

    @Test public void getNodeShouldFailWithoutComputerReadPermission() throws Exception {

        j.createSlave("MySlave", null, null);

        final CLICommandInvoker.Result result = command
                .authorizedTo(Jenkins.READ)
                .invokeWithArgs("MySlave")
        ;

<<<<<<< HEAD
        assertThat(result.stderr(), containsString("user is missing the Agent/ExtendedRead permission"));
        assertThat(result, failedWith(-1));
=======
        assertThat(result.stderr(), containsString("ERROR: user is missing the Slave/ExtendedRead permission"));
        assertThat(result, failedWith(6));
>>>>>>> 55dbee94
        assertThat(result, hasNoStandardOutput());
    }

    @Test public void getNodeShouldYieldConfigXml() throws Exception {

        j.createSlave("MySlave", null, null);

        final CLICommandInvoker.Result result = command
                .authorizedTo(Computer.EXTENDED_READ, Jenkins.READ)
                .invokeWithArgs("MySlave")
        ;

        assertThat(result.stdout(), startsWith("<?xml version=\"1.0\" encoding=\"UTF-8\"?>"));
        assertThat(result.stdout(), containsString("<name>MySlave</name>"));
        assertThat(result, hasNoErrorOutput());
        assertThat(result, succeeded());
    }

    @Test public void getNodeShouldFailIfNodeDoesNotExist() throws Exception {

        final CLICommandInvoker.Result result = command
                .authorizedTo(Computer.EXTENDED_READ, Jenkins.READ)
                .invokeWithArgs("MySlave")
        ;

        assertThat(result.stderr(), containsString("ERROR: No such node 'MySlave'"));
        assertThat(result, failedWith(3));
        assertThat(result, hasNoStandardOutput());
    }
}<|MERGE_RESOLUTION|>--- conflicted
+++ resolved
@@ -59,13 +59,8 @@
                 .invokeWithArgs("MySlave")
         ;
 
-<<<<<<< HEAD
-        assertThat(result.stderr(), containsString("user is missing the Agent/ExtendedRead permission"));
-        assertThat(result, failedWith(-1));
-=======
-        assertThat(result.stderr(), containsString("ERROR: user is missing the Slave/ExtendedRead permission"));
+        assertThat(result.stderr(), containsString("ERROR: user is missing the Agent/ExtendedRead permission"));
         assertThat(result, failedWith(6));
->>>>>>> 55dbee94
         assertThat(result, hasNoStandardOutput());
     }
 
