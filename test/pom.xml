--- conflicted
+++ resolved
@@ -66,17 +66,16 @@
       <version>${maven-plugin.version}</version>
       <exclusions>
         <exclusion>
-<<<<<<< HEAD
           <groupId>org.apache.httpcomponents</groupId>
           <artifactId>httpclient</artifactId>
         </exclusion>
         <exclusion>
           <groupId>org.apache.httpcomponents</groupId>
           <artifactId>httpcore</artifactId>
-=======
+        </exclusion>
+        <exclusion>
           <groupId>commons-codec</groupId>
           <artifactId>commons-codec</artifactId>
->>>>>>> ba5e3f81
         </exclusion>
       </exclusions>
     </dependency>
@@ -144,22 +143,13 @@
     <dependency>
       <groupId>net.sourceforge.htmlunit</groupId>
       <artifactId>htmlunit</artifactId>
-<<<<<<< HEAD
       <version>2.18</version>
-=======
-      <version>2.6-jenkins-6</version>
       <exclusions>
-        <exclusion>
-          <!--  hides JDK DOM classes in Eclipse -->
-          <groupId>xml-apis</groupId>
-          <artifactId>xml-apis</artifactId>
-        </exclusion>
         <exclusion>
           <groupId>commons-codec</groupId>
           <artifactId>commons-codec</artifactId>
         </exclusion>
       </exclusions>
->>>>>>> ba5e3f81
     </dependency>
     <dependency><!-- we exclude this transient dependency from htmlunit, which we actually need in the test -->
       <groupId>xalan</groupId>
