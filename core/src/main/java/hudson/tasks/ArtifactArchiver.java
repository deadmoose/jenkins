/*
 * The MIT License
 * 
 * Copyright (c) 2004-2009, Sun Microsystems, Inc., Kohsuke Kawaguchi, Brian Westrich, Jean-Baptiste Quenot
 * 
 * Permission is hereby granted, free of charge, to any person obtaining a copy
 * of this software and associated documentation files (the "Software"), to deal
 * in the Software without restriction, including without limitation the rights
 * to use, copy, modify, merge, publish, distribute, sublicense, and/or sell
 * copies of the Software, and to permit persons to whom the Software is
 * furnished to do so, subject to the following conditions:
 * 
 * The above copyright notice and this permission notice shall be included in
 * all copies or substantial portions of the Software.
 * 
 * THE SOFTWARE IS PROVIDED "AS IS", WITHOUT WARRANTY OF ANY KIND, EXPRESS OR
 * IMPLIED, INCLUDING BUT NOT LIMITED TO THE WARRANTIES OF MERCHANTABILITY,
 * FITNESS FOR A PARTICULAR PURPOSE AND NONINFRINGEMENT. IN NO EVENT SHALL THE
 * AUTHORS OR COPYRIGHT HOLDERS BE LIABLE FOR ANY CLAIM, DAMAGES OR OTHER
 * LIABILITY, WHETHER IN AN ACTION OF CONTRACT, TORT OR OTHERWISE, ARISING FROM,
 * OUT OF OR IN CONNECTION WITH THE SOFTWARE OR THE USE OR OTHER DEALINGS IN
 * THE SOFTWARE.
 */
package hudson.tasks;

import hudson.FilePath;
import hudson.Launcher;
import hudson.Util;
import hudson.Extension;
import hudson.model.AbstractBuild;
import hudson.model.AbstractProject;
import hudson.model.BuildListener;
import hudson.model.Result;
import hudson.util.FormValidation;
import org.kohsuke.stapler.StaplerRequest;
import org.kohsuke.stapler.DataBoundConstructor;
import org.kohsuke.stapler.AncestorInPath;
import org.kohsuke.stapler.QueryParameter;

import java.io.IOException;

import net.sf.json.JSONObject;
import javax.annotation.Nonnull;

/**
 * Copies the artifacts into an archive directory.
 *
 * @author Kohsuke Kawaguchi
 */
public class ArtifactArchiver extends Recorder {

    /**
     * Comma- or space-separated list of patterns of files/directories to be archived.
     */
    private final String artifacts;

    /**
     * Possibly null 'excludes' pattern as in Ant.
     */
    private final String excludes;

    /**
     * Just keep the last successful artifact set, no more.
     */
    private final boolean latestOnly;

    /**
     * Fail (or not) the build if archiving returns nothing.
     */
    @Nonnull
    private Boolean allowEmptyArchive;

    @DataBoundConstructor
    public ArtifactArchiver(String artifacts, String excludes, boolean latestOnly, boolean allowEmptyArchive) {
        this.artifacts = artifacts.trim();
        this.excludes = Util.fixEmptyAndTrim(excludes);
        this.latestOnly = latestOnly;
        this.allowEmptyArchive = allowEmptyArchive;
    }

    // Backwards compatibility for older builds
    public Object readResolve() {
        if (allowEmptyArchive == null) {
            this.allowEmptyArchive = Boolean.getBoolean(ArtifactArchiver.class.getName()+".warnOnEmpty");
        }
        return this;
    }

    public String getArtifacts() {
        return artifacts;
    }

    public String getExcludes() {
        return excludes;
    }

    public boolean isLatestOnly() {
        return latestOnly;
    }

    public boolean getAllowEmptyArchive() {
        return allowEmptyArchive;
    }
    
    private void listenerWarnOrError(BuildListener listener, String message) {
    	if (allowEmptyArchive) {
    		listener.getLogger().println(String.format("WARN: %s", message));
    	} else {
    		listener.error(message);
    	}
    }

    @Override
    public boolean perform(AbstractBuild<?,?> build, Launcher launcher, BuildListener listener) throws InterruptedException {
        if(artifacts.length()==0) {
            listener.error(Messages.ArtifactArchiver_NoIncludes());
            build.setResult(Result.FAILURE);
            return true;
        }
<<<<<<< HEAD
=======

        File dir = build.getArtifactsDir();
        dir.mkdirs();
>>>>>>> 2454c06d

        listener.getLogger().println(Messages.ArtifactArchiver_ARCHIVING_ARTIFACTS());
        try {
            FilePath ws = build.getWorkspace();
            if (ws==null) { // #3330: slave down?
                return true;
            }

            String artifacts = build.getEnvironment(listener).expand(this.artifacts);

            if (build.pickArtifactManager().archive(build, ws, launcher, listener, artifacts, excludes) == 0) {
                if(build.getResult().isBetterOrEqualTo(Result.UNSTABLE)) {
                    // If the build failed, don't complain that there was no matching artifact.
                    // The build probably didn't even get to the point where it produces artifacts. 
                    listenerWarnOrError(listener, Messages.ArtifactArchiver_NoMatchFound(artifacts));
                    String msg = null;
                    try {
                    	msg = ws.validateAntFileMask(artifacts);
                    } catch (Exception e) {
                    	listenerWarnOrError(listener, e.getMessage());
                    }
                    if(msg!=null)
                        listenerWarnOrError(listener, msg);
                }
                if (!allowEmptyArchive) {
                	build.setResult(Result.FAILURE);
                }
                return true;
            }
        } catch (IOException e) {
            Util.displayIOException(e,listener);
            e.printStackTrace(listener.error(
                    Messages.ArtifactArchiver_FailedToArchive(artifacts)));
            build.setResult(Result.FAILURE);
            return true;
        }

        return true;
    }

    @Override
    public boolean prebuild(AbstractBuild<?, ?> build, BuildListener listener) {
        if(latestOnly) {
            AbstractBuild<?,?> b = build.getProject().getLastCompletedBuild();
            Result bestResultSoFar = Result.NOT_BUILT;
            while(b!=null) {
                if (b.getResult().isBetterThan(bestResultSoFar)) {
                    bestResultSoFar = b.getResult();
                } else {
                    // remove old artifacts
                    try {
                        if (b.getArtifactManager().deleteArtifacts(b)) {
                            listener.getLogger().println(Messages.ArtifactArchiver_DeletingOld(b.getDisplayName()));
                        }
                    } catch (IOException e) {
                        e.printStackTrace(listener.error(e.getMessage()));
                    } catch (InterruptedException x) {
                        x.printStackTrace(listener.error(x.getMessage()));
                    }
                }
                b = b.getPreviousBuild();
            }
        }
        return true;
    }

    public BuildStepMonitor getRequiredMonitorService() {
        return BuildStepMonitor.NONE;
    }
    
    /**
     * @deprecated as of 1.286
     *      Some plugin depends on this, so this field is left here and points to the last created instance.
     *      Use {@link jenkins.model.Jenkins#getDescriptorByType(Class)} instead.
     */
    public static volatile DescriptorImpl DESCRIPTOR;

    @Extension
    public static class DescriptorImpl extends BuildStepDescriptor<Publisher> {
        public DescriptorImpl() {
            DESCRIPTOR = this; // backward compatibility
        }

        public String getDisplayName() {
            return Messages.ArtifactArchiver_DisplayName();
        }

        /**
         * Performs on-the-fly validation on the file mask wildcard.
         */
        public FormValidation doCheckArtifacts(@AncestorInPath AbstractProject project, @QueryParameter String value) throws IOException {
            return FilePath.validateFileMask(project.getSomeWorkspace(),value);
        }

        @Override
        public ArtifactArchiver newInstance(StaplerRequest req, JSONObject formData) throws FormException {
            return req.bindJSON(ArtifactArchiver.class,formData);
        }

        public boolean isApplicable(Class<? extends AbstractProject> jobType) {
            return true;
        }
    }
}<|MERGE_RESOLUTION|>--- conflicted
+++ resolved
@@ -117,12 +117,6 @@
             build.setResult(Result.FAILURE);
             return true;
         }
-<<<<<<< HEAD
-=======
-
-        File dir = build.getArtifactsDir();
-        dir.mkdirs();
->>>>>>> 2454c06d
 
         listener.getLogger().println(Messages.ArtifactArchiver_ARCHIVING_ARTIFACTS());
         try {
