--- conflicted
+++ resolved
@@ -100,12 +100,8 @@
             UserDetails u = h.getSecurityRealm().loadUserByUsername(username);
             LOGGER.log(Level.FINER, "Loaded stored CLI authentication for {0}", username);
             return new UsernamePasswordAuthenticationToken(u.getUsername(), "", u.getAuthorities());
-<<<<<<< HEAD
         } catch (AuthenticationException | DataAccessException e) {
-=======
-        } catch (AuthenticationException | DataAccessException x) {
-            LOGGER.log(Level.FINE, "Stored CLI authentication did not correspond to a valid user: " + username, x);
->>>>>>> 189f101d
+            LOGGER.log(Level.FINE, "Stored CLI authentication did not correspond to a valid user: " + username, e);
             return Jenkins.ANONYMOUS;
         }
     }
