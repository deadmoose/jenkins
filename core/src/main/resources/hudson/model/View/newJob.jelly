<!--
The MIT License

Copyright (c) 2004-2010, Sun Microsystems, Inc., Kohsuke Kawaguchi, id:cactusman

Permission is hereby granted, free of charge, to any person obtaining a copy
of this software and associated documentation files (the "Software"), to deal
in the Software without restriction, including without limitation the rights
to use, copy, modify, merge, publish, distribute, sublicense, and/or sell
copies of the Software, and to permit persons to whom the Software is
furnished to do so, subject to the following conditions:

The above copyright notice and this permission notice shall be included in
all copies or substantial portions of the Software.

THE SOFTWARE IS PROVIDED "AS IS", WITHOUT WARRANTY OF ANY KIND, EXPRESS OR
IMPLIED, INCLUDING BUT NOT LIMITED TO THE WARRANTIES OF MERCHANTABILITY,
FITNESS FOR A PARTICULAR PURPOSE AND NONINFRINGEMENT. IN NO EVENT SHALL THE
AUTHORS OR COPYRIGHT HOLDERS BE LIABLE FOR ANY CLAIM, DAMAGES OR OTHER
LIABILITY, WHETHER IN AN ACTION OF CONTRACT, TORT OR OTHERWISE, ARISING FROM,
OUT OF OR IN CONNECTION WITH THE SOFTWARE OR THE USE OR OTHER DEALINGS IN
THE SOFTWARE.
-->

<?jelly escape-by-default='true'?>
<j:jelly xmlns:j="jelly:core" xmlns:st="jelly:stapler" xmlns:d="jelly:define" xmlns:l="/lib/layout" xmlns:t="/lib/hudson" xmlns:s="/lib/form">
  <j:getStatic var="permission" className="hudson.model.Item" field="CREATE"/>

  <l:layout norefresh="true" cssclass="main-panel-only" permission="${permission}" title="${%NewJob(it.newPronoun)}">

    <l:js src="jsbundles/add-item.js" />
    <l:css src="jsbundles/add-item.css" />

    <l:main-panel>
      <div id="add-item-panel" style="display: none;">
        <form method="post" action="createItem" name="createItem" id="createItem">
          <div class="header">
            <div class="add-item-name">
              <label for="name">Enter an item name</label>
              <input name="name" id="name" placeholder="New item name..." type="text" />
              <div class="input-help">&#187; ${%ItemName.help}</div>
              <div id="itemname-validation-required" class="input-validation-message input-message-disabled">&#187; ${%ItemName.validation.required}</div>
              <div id="itemtype-validation-required" class="input-validation-message input-message-disabled">&#187; ${%ItemType.validation.required}</div>
            </div>
          </div>

          <div class="categories flat" />

          <j:if test="${!empty(app.itemMap)}">
            <div class="item-copy">
              <p class="description">Use this option if you want to create a new item from other existing</p>
              <div class="add-item-copy">
                <input type="radio" id="copy" name="mode" value="copy" />
                <div class="icon">
                  <img src="${resURL}/images/48x48/copy.png" />
                </div>
                <label>${%Copy from}</label>
                <input type="text" id="from" name="from" field="copyNewItemFrom" />
                <div id="copyfrom-validation-required" class="input-validation-message input-message-disabled">&#187; ${%CopyFrom.validation.required}</div>
              </div>
<<<<<<< HEAD
              <label>${%Copy from}</label>
              <j:set var="descriptor" value="${it.descriptor}" />
              <s:textbox id="from" name="from" field="copyNewItemFrom"/>
=======
>>>>>>> dbaf7d08
            </div>
          </j:if>

          <div class="footer">
            <div class="btn-decorator">
              <button type="submit" id="ok-button">OK</button>
              <!-- <input type="submit" name="Submit" value="OK" id="ok-button" /> -->
            </div>
          </div>
        </form>
      </div>

    </l:main-panel>
  </l:layout>
</j:jelly><|MERGE_RESOLUTION|>--- conflicted
+++ resolved
@@ -58,12 +58,9 @@
                 <input type="text" id="from" name="from" field="copyNewItemFrom" />
                 <div id="copyfrom-validation-required" class="input-validation-message input-message-disabled">&#187; ${%CopyFrom.validation.required}</div>
               </div>
-<<<<<<< HEAD
               <label>${%Copy from}</label>
               <j:set var="descriptor" value="${it.descriptor}" />
               <s:textbox id="from" name="from" field="copyNewItemFrom"/>
-=======
->>>>>>> dbaf7d08
             </div>
           </j:if>
 
