<!--
The MIT License

Copyright (c) 2004-2009, Sun Microsystems, Inc., Kohsuke Kawaguchi

Permission is hereby granted, free of charge, to any person obtaining a copy
of this software and associated documentation files (the "Software"), to deal
in the Software without restriction, including without limitation the rights
to use, copy, modify, merge, publish, distribute, sublicense, and/or sell
copies of the Software, and to permit persons to whom the Software is
furnished to do so, subject to the following conditions:

The above copyright notice and this permission notice shall be included in
all copies or substantial portions of the Software.

THE SOFTWARE IS PROVIDED "AS IS", WITHOUT WARRANTY OF ANY KIND, EXPRESS OR
IMPLIED, INCLUDING BUT NOT LIMITED TO THE WARRANTIES OF MERCHANTABILITY,
FITNESS FOR A PARTICULAR PURPOSE AND NONINFRINGEMENT. IN NO EVENT SHALL THE
AUTHORS OR COPYRIGHT HOLDERS BE LIABLE FOR ANY CLAIM, DAMAGES OR OTHER
LIABILITY, WHETHER IN AN ACTION OF CONTRACT, TORT OR OTHERWISE, ARISING FROM,
OUT OF OR IN CONNECTION WITH THE SOFTWARE OR THE USE OR OTHER DEALINGS IN
THE SOFTWARE.
-->

<!--
  Displays the toggle button to keep/don't-keep the log file.
-->
<?jelly escape-by-default='true'?>
<j:jelly xmlns:j="jelly:core" xmlns:st="jelly:stapler" xmlns:d="jelly:define" xmlns:l="/lib/layout" xmlns:t="/lib/hudson" xmlns:f="/lib/form" xmlns:i="jelly:fmt">
<<<<<<< HEAD
  <j:if test="${it.parent.buildDiscarder!=null and it.canToggleLogKeep()}">
    <form method="get" action="toggleLogKeep" style="margin-top:1em">
=======
  <j:if test="${it.parent.logRotator!=null and it.canToggleLogKeep()}">
    <form method="post" action="toggleLogKeep" style="margin-top:1em">
>>>>>>> 189f101d
      <j:if test="${it.keepLog and h.hasPermission(it,it.DELETE)}">
        <f:submit value="${%Don't keep this build forever}"  />
      </j:if>
      <j:if test="${!it.keepLog and h.hasPermission(it,it.UPDATE)}">
        <f:submit value="${%Keep this build forever}"  />
      </j:if>
    </form>
  </j:if>
</j:jelly><|MERGE_RESOLUTION|>--- conflicted
+++ resolved
@@ -27,13 +27,8 @@
 -->
 <?jelly escape-by-default='true'?>
 <j:jelly xmlns:j="jelly:core" xmlns:st="jelly:stapler" xmlns:d="jelly:define" xmlns:l="/lib/layout" xmlns:t="/lib/hudson" xmlns:f="/lib/form" xmlns:i="jelly:fmt">
-<<<<<<< HEAD
   <j:if test="${it.parent.buildDiscarder!=null and it.canToggleLogKeep()}">
-    <form method="get" action="toggleLogKeep" style="margin-top:1em">
-=======
-  <j:if test="${it.parent.logRotator!=null and it.canToggleLogKeep()}">
     <form method="post" action="toggleLogKeep" style="margin-top:1em">
->>>>>>> 189f101d
       <j:if test="${it.keepLog and h.hasPermission(it,it.DELETE)}">
         <f:submit value="${%Don't keep this build forever}"  />
       </j:if>
