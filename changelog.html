--- conflicted
+++ resolved
@@ -72,15 +72,13 @@
   <li class=rfe>
     Update version of bundled Mailer plugin to 1.8 to avoid issues with older versions
   <li class=rfe>
-<<<<<<< HEAD
     Show larger load statistics graphs.
     (<a href="https://issues.jenkins-ci.org/browse/JENKINS-22674">issue 22674</a>)
   <li class=rfe>
     Linebreak project names less aggressively.
     (<a href="https://issues.jenkins-ci.org/browse/JENKINS-22670">issue 22670</a>)
-=======
+  <li class=rfe>
     Added a new extension point for more pluggable JNLP slave handling
->>>>>>> 2524af13
 </ul>
 </div><!--=TRUNK-END=-->
 
