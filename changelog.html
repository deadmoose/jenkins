--- conflicted
+++ resolved
@@ -64,13 +64,11 @@
     Added a way to show avatar images on user pages.
     (<a href="https://issues.jenkins-ci.org/browse/JENKINS-7494">issue 7494</a>)
   <li class=bug>
-<<<<<<< HEAD
     HTTPS on port 80 makes Jenkins infer his URI incorrectly
     (<a href="https://issues.jenkins-ci.org/browse/JENKINS-11151">issue 11151</a>)
-=======
+  <li class=bug>
     Resizable textarea handle does not work if CodeMirror is enabled
     (<a href="https://issues.jenkins-ci.org/browse/JENKINS-11132">issue 11132</a>)
->>>>>>> 9912235b
 
 </ul>
 </div><!--=TRUNK-END=-->
