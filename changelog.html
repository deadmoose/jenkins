<!DOCTYPE HTML PUBLIC "-//W3C//DTD HTML 4.01 Transitional//EN" "http://www.w3.org/TR/html4/loose.dtd">
<html>
<!--

We record noteworthy changes in this file, which then becomes http://jenkins-ci.org/changelog

Some tips:

- Record your changes between "TRUNK-BEGIN" and "TRUNK-END".
  (except in rare cases when you are making changes in the RC branch,
   in which case it goes to the rc section)

- There are four CSS classes to denote the kind of changes.
  "rfe" for enhancement and "bug" for bug fixes,
  plus "major" to indicate major RFE/bugfix.

- Link to bugs in the issue tracker, e-mail thread in the archive, and so on if you can.

-->
<head>
  <meta http-equiv="Content-Type" content="text/html;charset=utf-8">
  <title>Changelog</title>
  <link rel="stylesheet" TYPE="text/css" href="changelog.css">
<!--[if IE]>
<style type="text/css">div.rate-offset { bottom: 0.2em !important; left: 5em !important; }</style>
<![endif]-->
  <script type="text/javascript" src="/rate/rate.js"></script>
</head>
<body>
<div align="right">Legend:
    <span class="iconlegend">
        <img src="images/rfe2.gif" alt="major RFE">major enhancement <img src="images/rfe.gif" alt="RFE">enhancement
        <img src="images/bug2.gif" alt="major bug">major bug fix     <img src="images/bug.gif" alt="bug">bug fix
    </span><span style="visibility:hidden">xxxxx</span>
</div>

<div id="ratings" style="display:none; font-size:120%;
     border:1px solid black; background-color:#eee; padding:0.5em; margin-bottom:1em">
Help other Jenkins users by letting the community know which releases you've used,
and whether they had any significant issues. <br>
Legend: <br>
 <img src="http://ci.jenkins-ci.org/images/16x16/health-80plus.gif" width="16" height="16"
  alt="Sunny"> = I use it on my production site without major issues. <br>
 <img src="http://ci.jenkins-ci.org/images/16x16/health-40to59.gif" width="16" height="16"
  alt="Cloudy"> = I don't recommend it. <br>
 <img src="http://ci.jenkins-ci.org/images/16x16/health-00to19.gif" width="16" height="16"
  alt="Lightning"> = I tried it but rolled back to a previous version. <br>
View ratings below, and click one of the icons next to your version to provide your input.
</div>

<a href="" onClick="document.getElementById('trunk').style.display=document.getElementById('rc').style.display='block';return false">
Upcoming changes</a>
<a href="" style="padding-left:3em" onClick="return loaddata(this)">Community ratings</a>

<!-- Record your changes in the trunk here. -->
<div id="trunk" style="display:none"><!--=TRUNK-BEGIN=-->
<ul class=image>
<<<<<<< HEAD
  <li class=bug>
    Fixed <tt>NoSuchFieldError: triggers</tt> with older Maven plugin
    (<a href="https://issues.jenkins-ci.org/browse/JENKINS-18677">issue 18677</a>)
  <li class=rfe>
    Added bytecode transformation driven compatibility ensurance mechanism
    (<a href="https://groups.google.com/forum/#!topic/jenkinsci-dev/7qCClb36njo">discussion</a>)
  <li class=rfe>
    Improve search to locate items inside folders.
    (<a href="https://github.com/jenkinsci/jenkins/pull/848">pull request 848</a>)
  <li class=bug>
    Windows path separators not correctly escaped in Maven properties configuration.
    (<a href="https://issues.jenkins-ci.org/browse/JENKINS-10539">issue 10539</a>)
=======
  <li class=>
>>>>>>> 7a5a9426
</ul>
</div><!--=TRUNK-END=-->

<!-- these changes are controlled by the release process. DO NOT MODIFY -->
<div id="rc" style="display:none;"><!--=BEGIN=-->
<<<<<<< HEAD
<h3><a name=v1.526>What's new in 1.526</a> <!--=DATE=--></h3>
<ul class=image>
  <li class=rfe>
    Improved <tt>EnvironmentContributor</tt> to support project-level insertion.
    (<a href="https://issues.jenkins-ci.org/browse/JENKINS-19042">issue 19042</a>)
=======
<h3><a name=v1.527>What's new in 1.527</a> <!--=DATE=--></h3>
<!--=RC-CHANGES=-->
</div><!--=END=-->
<h3><a name=v1.526>What's new in 1.526</a> (2013/08/05)</h3>
<ul class=image>
>>>>>>> 7a5a9426
  <li class=rfe>
    Report an user friendly error page if a deletion of a build fails.
    (<a href="https://github.com/jenkinsci/jenkins/pull/827">pull request 827</a>)
  <li class=bug>
    Maven build failure wasn't describing errors like Maven CLI does.
    (<a href="https://issues.jenkins-ci.org/browse/JENKINS-15025">issue 15025</a>)
  <li class=bug>
    <code>MavenModuleSetBuild.getResult</code> is expensive.
    (<a href="https://issues.jenkins-ci.org/browse/JENKINS-18895">issue 18895</a>)
  <li class=bug>
    Revisited fix to be compatible for plugins.
    (<a href="https://issues.jenkins-ci.org/browse/JENKINS-18119">issue 18119</a>)
  <li class=bug>
    Ensuring <code>/log/all</code> shows only <code>INFO</code> and above messages, even if custom loggers display <code>FINE</code> or below.
    (<a href="https://issues.jenkins-ci.org/browse/JENKINS-18959">issue 18959</a>)
  <li class=rfe>
    Added a new monitor that detects and fixse out-of-order builds records.
    (<a href="https://issues.jenkins-ci.org/browse/JENKINS-18289">issue 18289</a>)
</ul>
<<<<<<< HEAD
</div><!--=END=-->
=======
>>>>>>> 7a5a9426
<h3><a name=v1.525>What's new in 1.525</a> (2013/07/29)</h3>
<ul class=image>
  <li class=rfe>
    Can't build using maven 3.1.0
    (<a href="https://issues.jenkins-ci.org/browse/JENKINS-15935">issue 15935</a>)
  <li class=bug>
    Fixed Winstone+mod_proxy_ajp+SSL combo issue.
    (<a href="https://issues.jenkins-ci.org/browse/JENKINS-5753">issue 5753</a>)
  <li class=bug>
    <code>JENKINS_DEBUG_LEVEL</code> misinterpreted by Winstone, causing excessive logging.
    (<a href="https://issues.jenkins-ci.org/browse/JENKINS-18701">issue 18701</a>)
  <li class='major bug'>
    Since 1.520, Jenkins requires Java 6 or later, breaking Maven builds set to use JDK 5. Now falls back to JVM of slave agent but sets compile/test flags to use defined JDK.
    (<a href="https://issues.jenkins-ci.org/browse/JENKINS-18403">issue 18403</a>)
  <li class='major bug'>
    Since 1.517, Maven projects using Maven 2 could not build projects using extensions depending on Apache Commons Codec.
    (<a href="https://issues.jenkins-ci.org/browse/JENKINS-18178">issue 18178</a>)
  <li class=bug>
    Test harness was packing copies of Maven into plugin archives under some conditions.
    (<a href="https://issues.jenkins-ci.org/browse/JENKINS-18918">issue 18918</a>)
  <li class=bug>
    Provided maven settings.xml in maven builder is lost.
    (<a href="https://issues.jenkins-ci.org/browse/JENKINS-15976">issue 15976</a>)
  <li class=bug>
    Exception when running polling with a Maven installation not defined on master.
    (<a href="https://issues.jenkins-ci.org/browse/JENKINS-18898">issue 18898</a>)
  <li class=bug>
    Since 1.477 GET on <code>/view/…/config.xml</code> included a spurious wrapper element.
    (<a href="https://issues.jenkins-ci.org/browse/JENKINS-17302">issue 17302</a>)
  <li class=rfe>
    Clearer display of log messages: chronological order, and coloration of repeated vs. fresh metadata (date, log level, log source).
  <li class=bug>
    Fixed a regression that broke some plugins' form validation
    (<a href="https://issues.jenkins-ci.org/browse/JENKINS-18776">issue 18776</a>)
  <li class=bug>
    People View does Not Populate if JQuery plugin enabled.
    (<a href="https://issues.jenkins-ci.org/browse/JENKINS-18641">issue 18641</a>)
</ul>
<h3><a name=v1.524>What's new in 1.524</a> (2013/07/23)</h3>
<ul class=image>
  <li class=bug>
    Clock Difference broken on Manage Nodes page
    (<a href="https://issues.jenkins-ci.org/browse/JENKINS-18671">issue 18671</a>)
  <li class=bug>
    Fixed another possible cause of an NPE from MatrixConfiguration.newBuild.
    (<a href="https://issues.jenkins-ci.org/browse/JENKINS-17728">issue 17728</a>)
  <li class=bug>
    NPE in MavenFingerprinter.getArtifactRepositoryMaven21.
    (<a href="https://issues.jenkins-ci.org/browse/JENKINS-18441">issue 18441</a>)
  <li class=rfe>
    More reliability improvement in remote slave reconnection.
</ul>
<h3><a name=v1.523>What's new in 1.523</a> (2013/07/14)</h3>
<ul class=image>
  <li class=bug>
    Fixed: claiming of tests doesn't work in Maven jobs (claim-plugin)
     (<a href="https://issues.jenkins-ci.org/browse/JENKINS-14585">issue 14585</a>)
</ul>
<h3><a name=v1.522>What's new in 1.522</a> (2013/07/06)</h3>
<ul class=image>
  <li class=bug>
    Fixed a regression in the config form with some plugins
    (<a href="https://issues.jenkins-ci.org/browse/JENKINS-18585">issue 18585</a>)
  <li class=bug>
    Fixed a dead lock in the <tt>Project</tt> class and improved the signature of the persisted XML form a bit.
    (<a href="https://issues.jenkins-ci.org/browse/JENKINS-18589">issue 18589</a>)
  <li class=bug>
    Improved memory efficiency in parsing test reports with large stdio output files.
    (<a href="https://issues.jenkins-ci.org/browse/JENKINS-15382">issue 15382</a>)
  <li class=rfe>
    Node monitoring now happens concurrently across all the slaves, so it'll be affected less by problematic slaves.
    (<a href="https://issues.jenkins-ci.org/browse/JENKINS-18438">issue 18438</a>)
  <li class=bug>
    Deadlock during Maven builds Parsing POM step
    (<a href="https://issues.jenkins-ci.org/browse/JENKINS-15846">issue 15846</a>)
  <li class=bug>
    If every node is restricted to tied jobs only, Matrix build jobs can never start.
</ul>
<h3><a name=v1.521>What's new in 1.521</a> (2013/07/02)</h3>
<ul class=image>
  <li class=bug>
    Build with parameters returns empty web page
    (<a href="https://issues.jenkins-ci.org/browse/JENKINS-18425">issue 18425</a>)
  <li class=bug>
    Access denied error results in ERR_CONTENT_DECODING_FAILED on most browsers, masking the root cause.
    (<a href="https://issues.jenkins-ci.org/browse/JENKINS-15437">issue 15437</a>)
  <li class=bug>
    Fixed the master/slave handshake problem when a slave runs on non-ASCII compatible encoding (such as EBCDIC.)
  <li class=rfe>
    Added a diagnosis for <tt>StreamCorruptedException</tt> problem
    (<a href="https://issues.jenkins-ci.org/browse/JENKINS-8856">issue 8856</a>)
  <li class=rfe>
    Matrix project's parent can be now tied to labels/slaves.
    (<a href="https://issues.jenkins-ci.org/browse/JENKINS-7825">issue 7825</a>)
  <li class=bug>
    Clean up fingerprint records that correspond to the deleted build recods
    (<a href="https://issues.jenkins-ci.org/browse/JENKINS-18417">issue 18417</a>)
  <li class=bug>
    Fixed "Comparison method violates its general contract" error in BuildTrigger.execute
    (<a href="https://issues.jenkins-ci.org/browse/JENKINS-17247">issue 17247</a>)
  <li class=bug>
    Edited description wasn't reflected when pressing the "Apply" button.
    (<a href="https://issues.jenkins-ci.org/browse/JENKINS-18436">issue 18436</a>)
  <li class=bug>
    Fixed a regression in remoting since 1.519 that caused FindBugs plugins to break.
    (<a href="https://issues.jenkins-ci.org/browse/JENKINS-18349">issue 18349</a>,
     <a href="https://issues.jenkins-ci.org/browse/JENKINS-18405">issue 18405</a>)
  <li class=rfe>
    Revisited the extension point added in 1.519 that adds custom plexus components.
</ul>
<h3><a name=v1.520>What's new in 1.520</a> (2013/06/25)</h3>
<ul class=image>
  <li class=bug>
    Slave launch thread should have the background activity credential.
    (<a href="https://issues.jenkins-ci.org/browse/JENKINS-15578">issue 15578</a>)
  <li class=bug>
    “Build Now” link did not work for multijobs.
    (<a href="https://issues.jenkins-ci.org/browse/JENKINS-16974">issue 16974</a>)
  <li class=bug>
    Unix vs. Windows mode not correctly retained for command launchers under some conditions.
    (<a href="https://issues.jenkins-ci.org/browse/JENKINS-18368">issue 18368</a>)
  <li class=bug>
    Edit views with non-ASCII names did not work since 1.500.
    (<a href="https://issues.jenkins-ci.org/browse/JENKINS-18373">issue 18373</a>)
  <li class='major bug'>
    Fixed API incompatibility since 1.489.
    (<a href="https://issues.jenkins-ci.org/browse/JENKINS-18356">issue 18356</a>)
  <li class=bug>
    “Projects tied to slave” shows unrelated Maven module jobs.
    (<a href="https://issues.jenkins-ci.org/browse/JENKINS-17451">issue 17451</a>)
  <li class=bug>
    Fixed file descriptor leak in fingerprint computation.
    (<a href="https://issues.jenkins-ci.org/browse/JENKINS-18351">issue 18351</a>)
  <li class=bug>
    Test history was not shown if suite name was part of the test name.
    (<a href="https://issues.jenkins-ci.org/browse/JENKINS-15380">issue 15380</a>)
  <li class=rfe>
    Added a new extension point to monitor the flow of stuff in the queue.
  <li class=rfe>
    Added a new extension point to monitor the provisioning of nodes from clouds.
    (<a href="https://github.com/jenkinsci/jenkins/pull/819">pull request 819</a>)
  <li class=rfe>
    Possible to create a custom <code>AbstractDiskSpaceMonitor</code>.
  <li class=rfe>
    Executors running the builds can be now a subject of access control.
    (<a href="https://issues.jenkins-ci.org/browse/JENKINS-18285">issue 18285</a>)
  <li class='major rfe'>
    Core started relying on Java 1.6 as per the agreement in the dev list.
    If you have a serious objection against it, please let us know
    before we really start relying on 1.6 features.
  <li class='major bug'>
    Some actions confirmed by dialog were not working when CSRF crumbs were enabled.
    (<a href="https://issues.jenkins-ci.org/browse/JENKINS-17977">issue 17977</a>)
    (<a href="https://issues.jenkins-ci.org/browse/JENKINS-18032">issue 18032</a>)
  <li class=rfe>
    CLI list-jobs command should list all nested jobs.
    (<a href="https://github.com/jenkinsci/jenkins/pull/793">pull request 793</a>)
  <li class=rfe>
    Provide a mechanism to differentiate between node properties that are applicable
    to the master node only and node properties that can be applied to all nodes
    (<a href="https://issues.jenkins-ci.org/browse/JENKINS-18381">issue 18381</a>)
  <li class=bug>
    Maven module links in the module list page are broken.
    (<a href="https://issues.jenkins-ci.org/browse/JENKINS-17713">issue 17713</a>)
  <li class='major bug'>
    100% CPU pegging in <tt>Deflator.deflateBytes</tt>
    (<a href="https://issues.jenkins-ci.org/browse/JENKINS-14362">issue 14362</a>)
</ul>
<h3><a name=v1.519>What's new in 1.519</a> (2013/06/17)</h3>
<ul class=image>
  <li class='major bug'>
    Log cluttered with irrelevant warnings about build timestamps when running on Windows on Java 6.
    (<a href="https://issues.jenkins-ci.org/browse/JENKINS-15587">issue 15587</a>)
  <li class='major bug'>
    Fingerprint action deserialization problem fixed.
    (<a href="https://issues.jenkins-ci.org/browse/JENKINS-17125">issue 17125</a>)
  <li class='rfe'>
    Updating the master computer's configuration from the slave list UI had no immediate effect.
    (<a href="https://issues.jenkins-ci.org/browse/JENKINS-17276">issue 17276</a>)
  <li class='rfe'>
    Improved the tracking of queued jobs and their eventual builds in the REST API.
  <li class='rfe'>
    Configured log recorders can now pick up messages logged from slaves.
    (<a href="https://issues.jenkins-ci.org/browse/JENKINS-18274">issue 18274</a>)
  <li class='rfe'>
    Added a new extension point to contribute custom plexus components into Maven for the maven project type.
  <li class='major rfe'>
    Remoting classloader performance improvement upon reconnection to the same slave.
    (<a href="https://issues.jenkins-ci.org/browse/JENKINS-15120">issue 15120</a>)
</ul>
<h3><a name=v1.518>What's new in 1.518</a> (2013/06/11)</h3>
<ul class=image>
  <li class=bug>
    NPE in <code>DefaultMatrixExecutionStrategyImpl.waitForCompletion</code>.
    (<a href="https://issues.jenkins-ci.org/browse/JENKINS-18024">issue 18024</a>)
  <li class=bug>
    Optimizations in fingerprint recording.
    (<a href="https://issues.jenkins-ci.org/browse/JENKINS-16301">issue 16301</a>)
  <li class=bug>
    Using JNR-POSIX rather than JNA-POSIX for better platform support.
    (<a href="https://issues.jenkins-ci.org/browse/JENKINS-14351">issue 14351</a>)
  <li class='major bug'>
    Errors searching build records when builds were misordered.
    (<a href="https://issues.jenkins-ci.org/browse/JENKINS-15652">issue 15652</a>)
  <li class='major bug'>
    Finding the last failed build for a job (e.g. from a view column) broke lazy loading.
    (<a href="https://issues.jenkins-ci.org/browse/JENKINS-16023">issue 16023</a>)
  <li class=bug>
    Do not fail startup in case <code>ListView.includeRegex</code> was syntactically malformed.
  <li class=bug>
    CSS stylesheets misrendered in Chrome due to caching.
    (<a href="https://issues.jenkins-ci.org/browse/JENKINS-17684">issue 17684</a>)
  <li class=bug>
    User icon in People broken if Jenkins root URL unconfigured.
    (<a href="https://issues.jenkins-ci.org/browse/JENKINS-18118">issue 18118</a>)
  <li class=bug>
    Progress bar sometimes broken in People.
    (<a href="https://issues.jenkins-ci.org/browse/JENKINS-18119">issue 18119</a>)
</ul>
<h3><a name=v1.517>What's new in 1.517</a> (2013/06/02)</h3>
<ul class=image>
  <li class=rfe>
    Enable word breaking in potentially long strings like job names.
    (<a href="https://issues.jenkins-ci.org/browse/JENKINS-17030">issue 17030</a>)
  <li class=rfe>
    Allow filtering of the Run parameter build list by result.
    (<a href="https://issues.jenkins-ci.org/browse/JENKINS-7280">issue 7280</a>)
  <li class=rfe>
    Add support for scalatest-maven-plugin.
    (<a href="https://issues.jenkins-ci.org/browse/JENKINS-18086">issue 18086</a>)
  <li class=bug>
    When copying a folder, the display names of contained jobs were gratuitously cleared.
    (<a href="https://issues.jenkins-ci.org/browse/JENKINS-18074">issue 18074</a>)
  <li class=bug>
    “Recurse in subfolders” option for list views produced exceptions when used with native Maven projects.
    (<a href="https://issues.jenkins-ci.org/browse/JENKINS-18025">issue 18025</a>)
  <li class=bug>
    Using proper directory separator character for permalinks on Windows.
    (<a href="https://issues.jenkins-ci.org/browse/JENKINS-17681">issue 17681</a>)
  <li class="bug">
    Use markup formater to display parameter description.
    (<a href="https://issues.jenkins-ci.org/browse/JENKINS-18427">issue 18427</a>)
  </li>
</ul>
<h3><a name=v1.516>What's new in 1.516</a> (2013/05/27)</h3>
<ul class=image>
  <li class=bug>
    NPE from <code>Run.getDynamic</code>.
    (<a href="https://issues.jenkins-ci.org/browse/JENKINS-17935">issue 17935</a>)
  <li class=bug>
    Should be able to collect all log records at a given level using a blank logger name.
    (<a href="https://issues.jenkins-ci.org/browse/JENKINS-17983">issue 17983</a>)
  <li class=bug>
    Reworked Upload Plugin gesture to work more like installation from an update center, and in particular to support dynamic load.
    (<a href="https://issues.jenkins-ci.org/browse/JENKINS-16652">issue 16652</a>)
  <li class=bug>
    Errors in <code>init.groovy</code> halted startup; changed to just log a warning.
    (<a href="https://issues.jenkins-ci.org/browse/JENKINS-17933">issue 17933</a>)
</ul>
<h3><a name=v1.515>What's new in 1.515</a> (2013/05/18)</h3>
<ul class=image>
  <li class=rfe>
    Windows services now auto-restart in case of abnormal process termination.
  <li class=rfe>
    &lt;f:dropdownDescriptorSelector> does not allow defaulting to specifig instance
     (<a href="https://issues.jenkins-ci.org/browse/JENKINS-17858">issue 17858</a>)
  <li class=rfe>
    mark maven settings / global settings as default for new jobs
     (<a href="https://issues.jenkins-ci.org/browse/JENKINS-17723">issue 17723</a>)
  <li class=bug>
    Display Name is not shown.
     (<a href="https://issues.jenkins-ci.org/browse/JENKINS-17715">issue 17715</a>)
  <li class='major bug'>
    Symlink handling problem with build permalinks on Windows.
    (<a href="https://issues.jenkins-ci.org/browse/JENKINS-17681">issue 17681</a>)
  <li class=bug>
    List views missing a required field were unloadable.
    (<a href="https://issues.jenkins-ci.org/browse/JENKINS-15309">issue 15309</a>)
  <li class=bug>
    Maven module artifacts were not being deleted by the log rotator.
    (<a href="https://issues.jenkins-ci.org/browse/JENKINS-17508">issue 17508</a>)
  <li class='major bug'>
    Properly find parent POMs when fingerprinting a Maven project.
    (<a href="https://issues.jenkins-ci.org/browse/JENKINS-17775">issue 17775</a>)
  <li class=rfe>
    Allow the combination filter to accept parameter values.
    (<a href="https://issues.jenkins-ci.org/browse/JENKINS-7285">issue 7285</a>)
  <li class=rfe>
    Extension point to transform test names (for use with alternative JVM languages).
    (<a href="https://issues.jenkins-ci.org/browse/JENKINS-17478">issue 17478</a>)
</ul>
<h3><a name=v1.514>What's new in 1.514</a> (2013/05/01)</h3>
<ul class=image>
  <li class=rfe>
    Added a new <tt>set-build-parameter</tt> command that can update a build variable from within a build.
  <li class=rfe>
    Can use <code>-Dhudson.udp=-1</code> to disable UDP broadcast without showing an ugly exception.
  <li class=bug>
    Third-party license display for core was broken since 1.506.
    (<a href="https://issues.jenkins-ci.org/browse/JENKINS-17724">issue 17724</a>)
  <li class='major bug'>
    Mitigation of exception from fingerprinting in a Maven project when a parent POM could not be located.
    (<a href="https://issues.jenkins-ci.org/browse/JENKINS-17775">issue 17775</a>)
  <li class=bug>
    NPE from <code>MatrixConfiguration.newBuild</code>.
    (<a href="https://issues.jenkins-ci.org/browse/JENKINS-17728">issue 17728</a>)
  <li class='major bug'>
    NPE configuring Copy Artifact with Maven jobs.
    (<a href="https://issues.jenkins-ci.org/browse/JENKINS-17402">issue 17402</a>)
  <li class=rfe>
    <code>/about</code> now links to license information for plugins as well.
  <li class=rfe>
    Updated bundled plugins.
</ul>
<h3><a name=v1.513>What's new in 1.513</a> (2013/04/28)</h3>
<ul class=image>
  <li class=rfe>
    Slave status monitor page shows when the data is last obtained
  <li class=rfe>
    Delete button to highlight what it is going to delete.
  <li class=bug>
    <code>StringIndexOutOfBoundsException</code> in <code>PackageResult.findCorrespondingResult</code>.
    (<a href="https://issues.jenkins-ci.org/browse/JENKINS-17721">issue 17721</a>)
  <li class=rfe>
    Breadcrumb is reworked to show descendants to provide additional navigational shortcuts.
    (<a href="https://wiki.jenkins-ci.org/display/JENKINS/FOSDEM+UI+Enhancement+discussion+notes+2013">discussion</a>)
  <li class=bug>
    <code>hpi:run</code> did not work for bundled plugins.
    (<a href="https://issues.jenkins-ci.org/browse/JENKINS-18352">issue 18352</a>)
  <li class=bug>
    Fixed CSRF vulnerabilities
    (SECURITY-63,SECURITY-69)
  <li class=bug>
    Fixed an XSS vulnerability via stylesheet
    (SECURITY-67)
  <li class=bug>
    Fixed an XSS vulnerability to copy arbitrary text into clipboard
    (SECURITY-71/CVE-2013-1808)
</ul>
<h3><a name=v1.512>What's new in 1.512</a> (2013/04/21)</h3>
<ul class=image>
  <li class=rfe>
    Views can now include jobs located within folders.
    (<a href="https://github.com/jenkinsci/jenkins/pull/757">pull 757</a>)
  <li class=rfe>
    Added confirmation dialog before reloading configuration from disk.
    (<a href="https://issues.jenkins-ci.org/browse/JENKINS-15340">issue 15340</a>)
  <li class=rfe>
    Switched confirmation before deleting jobs or wiping out workspace to a dialog.
  <li class=rfe>
    Different text than “Build Now”  for parameterized jobs.
    (<a href="https://issues.jenkins-ci.org/browse/JENKINS-10738">issue 10738</a>)
  <li class=rfe>
    Check the view name with ajax.
  <li class=bug>
    “Build Now” context menu item broken for parameterized jobs.
    (<a href="https://issues.jenkins-ci.org/browse/JENKINS-17110">issue 17110</a>)
  <li class=bug>
    Incorrect redirection after delete of job in folder in view.
    (<a href="https://issues.jenkins-ci.org/browse/JENKINS-17575">issue 17575</a>)
  <li class=bug>
    ”My Views" links leads to 404 Not Found.
    (<a href="https://issues.jenkins-ci.org/browse/JENKINS-17317">issue 17317</a>)
  <li class=bug>
    Quoting Issue with JDK Installer with Windows Installer. 
    (<a href="https://issues.jenkins-ci.org/browse/JENKINS-5408">issue 5408</a>)
  <li class=bug>
    Restored compatibility in <code>ArtifactArchiver</code> signature; broken in 1.509 and could affect plugins.
    (<a href="https://issues.jenkins-ci.org/browse/JENKINS-17637">issue 17637</a>)
  <li class=bug>
    Fixed a bug in the logic that hides context menu anchor 'v'
    (<a href="https://issues.jenkins-ci.org/browse/JENKINS-13995">issue 13995</a>)
</ul>
<h3><a name=v1.511>What's new in 1.511</a> (2013/04/14)</h3>
<ul class=image>
  <li class=bug>
    JUnit result archiver should only fail builds if there are really no results - i.e. also no skipped tests.
    (<a href="https://issues.jenkins-ci.org/browse/JENKINS-7970">issue 7970</a>)
  <li class='major bug'>
      <code>NullPointerException</code> related to lazy loading when loading some builds using fingerprinting.
    (<a href="https://issues.jenkins-ci.org/browse/JENKINS-16845">issue 16845</a>)
  <li class=rfe>
    Better display of parameters in queue items.
    (<a href="https://issues.jenkins-ci.org/browse/JENKINS-17454">issue 17454</a>)
  <li class='bug'>
    sort order of plugin list is not working by default.
    (<a href="https://issues.jenkins-ci.org/browse/JENKINS-17039">issue 17039</a>)
</ul>
<h3><a name=v1.510>What's new in 1.510</a> (2013/04/06)</h3>
<ul class=image>
  <li class=bug>
    <tt>UnsatisfiedLinkError</tt> on <tt>CreateSymbolicLinkw</tt> on Windows XP.
    (<a href="https://issues.jenkins-ci.org/browse/JENKINS-17343">issue 17343</a>)
  <li class=bug>
    Flyweight tasks should execute on the master if there's no static
    executors available.
    (<a href="https://issues.jenkins-ci.org/browse/JENKINS-7291">issue 7291</a>)
  <li class='major bug'>
    Download tool installations directly from the slave when possible, since this is much faster than going through the master.
    (<a href="https://issues.jenkins-ci.org/browse/JENKINS-17330">issue 17330</a>)
  <li class=bug>
    Improved UI for implicitly locked builds.
    (<a href="https://issues.jenkins-ci.org/browse/JENKINS-10197">issue 10197</a>)
  <li class=bug>
    Incorrect URL computation broke context menu for computers with spaces in their names.
    (<a href="https://issues.jenkins-ci.org/browse/JENKINS-18236">issue 18236</a>)
  <li class=rfe>
    Promote the use of 'H' in cron.
    (<a href="https://issues.jenkins-ci.org/browse/JENKINS-17311">issue 17311</a>)
  <li class='major rfe'>
    Context menu no longer automatically pops up
    (<a href="https://issues.jenkins-ci.org/browse/JENKINS-13995">issue 13995</a>)
</ul>
<h3><a name=v1.509>What's new in 1.509</a> (2013/04/02)</h3>
<ul class=image>
  <li class='major bug'>
    Heavy thread congestion saving fingerprints.
    (<a href="https://issues.jenkins-ci.org/browse/JENKINS-13154">issue 13154</a>)
  <li class=rfe>
    Option to make the build not fail if there is nothing to archive.
    (<a href="https://issues.jenkins-ci.org/browse/JENKINS-10502">issue 10502</a>)
  <li class=rfe>
    Better report file deletion failures.
    (<a href="https://issues.jenkins-ci.org/browse/JENKINS-17271">issue 17271</a>)
  <li class=bug>
    "Local to the workspace" repository locator does not work when building one module in isolation.
    (<a href="https://issues.jenkins-ci.org/browse/JENKINS-17331">issue 17331</a>)
  <li class=bug>
    Master node mode not correctly displayed in <code>/computer/(master)/configure</code>.
    (<a href="https://issues.jenkins-ci.org/browse/JENKINS-17263">issue 17263</a>)
  <li class='major rfe'>
    Performance improvement in master/slave communication throughput
    (<a href="https://issues.jenkins-ci.org/browse/JENKINS-7813">issue 7813</a>)
  <li class=bug>
    Quoted label expression can result into dead executors (throwing exception)
    (<a href="https://issues.jenkins-ci.org/browse/JENKINS-17128">issue 17128</a>)
  <li class=bug>
    ChangeLog should produce some output even if some (plugin) annotator fails
    (<a href="https://issues.jenkins-ci.org/browse/JENKINS-17084">issue 17084</a>)
  <li class=bug>
    View name should not allow "..".    
    (<a href="https://issues.jenkins-ci.org/browse/JENKINS-16608">issue 16608</a>)
</ul>
<h3><a name=v1.508>What's new in 1.508</a> (2013/03/25)</h3>
<ul class=image>
  <li class='major bug'>
    Fixing a regression in 1.507 that causes a failure to load matrix jobs.
    (<a href="https://issues.jenkins-ci.org/browse/JENKINS-17337">issue 17337</a>)
</ul>
<h3><a name=v1.507>What's new in 1.507</a> (2013/03/24)</h3>
<ul class=image>
  <li class=rfe>
      Show the reason for a skipped test if the test result contains one
      (<a href="https://issues.jenkins-ci.org/browse/JENKINS-8713">issue 8713</a>)
  </li>
  <li class=bug>
    an in-progress build was dropped from JSON API when lazy-loading was introduced.
    (<a href="https://issues.jenkins-ci.org/browse/JENKINS-15583">issue 15583</a>)
  <li class=bug>
    In-progress builds now survive the "reload from disk" administrator action.
    (<a href="https://issues.jenkins-ci.org/browse/JENKINS-3265">issue 3265</a>)
  <li class=bug>
    If artifact archiving failed with an I/O error, the build nonetheless was considered to be a success.
    (<a href="https://issues.jenkins-ci.org/browse/JENKINS-2058">issue 2058</a>)
  <li class=bug>
    Fixed a bad interaction between Windows symlinks and build record lazy loading.
    (<a href="https://issues.jenkins-ci.org/browse/JENKINS-15587">issue 15587</a>)
  <li class=rfe>
    Remember the lastStable/Failed/Successful/etc builds to avoid eager loading builds.
    (<a href="https://issues.jenkins-ci.org/browse/JENKINS-16089">issue 16089</a>)
  <li class=bug>
    Wrong build result in post build steps after failed pre build step in maven projects.
    (<a href="https://issues.jenkins-ci.org/browse/JENKINS-17177">issue 17177</a>)     
</ul>
<h3><a name=v1.506>What's new in 1.506</a> (2013/03/17)</h3>
<ul class=image>
  <li class='major bug'>
    Saving Global Jenkins Global Config wipes out the crumb issuer settings in the Global Security Config.
    (<a href="https://issues.jenkins-ci.org/browse/JENKINS-17087">issue 17087</a>)
  <li class='major bug'>
    Made <code>--httpKeepAliveTimeout</code> option work (that was supposed to have been introduced in 1.503).
    (<a href="https://issues.jenkins-ci.org/browse/JENKINS-16474">issue 16474</a>)
  <li class=bug>
    Preview function for textareas using Jenkins markup did not work when CSRF protection was enabled.
    (<a href="https://issues.jenkins-ci.org/browse/JENKINS-17085">issue 17085</a>)
  <li class=bug>
    Permalinks created in the wrong place when using external build directories.
    (<a href="https://issues.jenkins-ci.org/browse/JENKINS-17137">issue 17137</a>)
  <li class=bug>
    External build directories not updated by job rename/delete.
    (<a href="https://issues.jenkins-ci.org/browse/JENKINS-17138">issue 17138</a>)
  <li class=bug>
    JNA-related error from Windows slave monitoring thrown repeatedly.
    (<a href="https://issues.jenkins-ci.org/browse/JENKINS-15796">issue 15796</a>)
  <li class=bug>
    New JSON library corrects problems such as form values starting with <code>[</code>.
    (<a href="https://issues.jenkins-ci.org/browse/JENKINS-14827">issue 14827</a>)
  <li class=rfe>
    Improved the request handling performance (where the file lookup is expensive, such as on NFS).
    (<a href="https://issues.jenkins-ci.org/browse/JENKINS-16606">issue 16606</a>)
  <li class=rfe>
    Windows symbolic support on Java5/6.
  <li class=rfe>
    Improved the duration browsers cache static resources.
</ul>
<h3><a name=v1.505>What's new in 1.505</a> (2013/03/10)</h3>
<ul class=image>
  <li class='major bug'>
    Exception in flyweight tasks when checking if an executor is interrupted.
    (<a href="https://issues.jenkins-ci.org/browse/JENKINS-17025">issue 17025</a>)
  <li class='major bug'>
    JNA-related linkage errors on Windows not handled gracefully.
    (<a href="https://issues.jenkins-ci.org/browse/JENKINS-15466">issue 15466</a>)
  <li class='major bug'>
    Builds disappear from build history after completion (revisited).
    (<a href="https://issues.jenkins-ci.org/browse/JENKINS-15156">issue 15156</a>)
  <li class=rfe>
    Added run display name as an environment variable when RunParameter is used
    (<a href="https://github.com/jenkinsci/jenkins/pull/720">pull 720</a>)
  <li class=bug>
    Fixed "Manage" sub-contextmenu for non-standalone deployments
    (<a href="https://github.com/jenkinsci/jenkins/pull/721">pull 721</a>)
  <li class=bug>
    Absolute URLs in console output
    (<a href="https://issues.jenkins-ci.org/browse/JENKINS-16368">issue 16368</a>)
  <li class=bug>
    Revert ampersand encoding which can cause backward incompatibility issue
    (<a href="https://github.com/jenkinsci/jenkins/pull/683">pull 683</a>)
  <li class=bug>
    Fix dependency graph computation when upstream build trigger is involved
    (<a href="https://issues.jenkins-ci.org/browse/JENKINS-13502">issue 13502</a>)
  <li class=bug>
    Disabled Authenticode verification for Windows services.
    (<a href="https://issues.jenkins-ci.org/browse/JENKINS-15596">issue 15596</a>)
</ul>
<h3><a name=v1.504>What's new in 1.504</a> (2013/03/03)</h3>
<ul class=image>
  <li class='major bug'>
    Fixed a regression in the "discard old builds" in 1.503.
    (<a href="https://issues.jenkins-ci.org/browse/JENKINS-16979">issue 16979</a>)
  <li class='major bug'>
    Maven 3.0.5 upgrade.
    (<a href="https://issues.jenkins-ci.org/browse/JENKINS-16965">issue 16965</a>)
  <li class=bug>
    Not all log messages were being captured at <code>/log/all</code>.
    (<a href="https://issues.jenkins-ci.org/browse/JENKINS-16952">issue 16952</a>)
  <li class=bug>
    Incorrect or missing XML encoding declaration on some REST API pages.
    (<a href="https://issues.jenkins-ci.org/browse/JENKINS-16881">issue 16881</a>)
  <li class=bug>
   Fixed: Human readable file size method returns ",00" for files with byte length 0
    (<a href="https://issues.jenkins-ci.org/browse/JENKINS-16630">issue 16630</a>)
  <li class=bug>
    “Build” from job context menu produced a confusing warning page.
    (<a href="https://issues.jenkins-ci.org/browse/JENKINS-16844">issue 16844</a>)
  <li class=bug>
    Maven2 builds with non-standard test plugins failed.
    (<a href="https://issues.jenkins-ci.org/browse/JENKINS-16928">issue 16928</a>)
  <li class=rfe>
    Started bundling XStream 1.4.4
    (<a href="https://issues.jenkins-ci.org/browse/JENKINS-12542">issue 12542</a>)
  <li class=rfe>
    Significant improvement in Traditional Chinese localizations.
    (<a href="https://github.com/jenkinsci/jenkins/pull/716">pull 716</a>)
</ul>
<h3><a name=v1.503>What's new in 1.503</a> (2013/02/26)</h3>
<ul class=image>
  <li class=bug>
    ${ITEM_FULLNAME} variable was not working for Maven projects on Windows,
    so introduced ${ITEM_FULL_NAME} instead.
    (<a href="https://issues.jenkins-ci.org/browse/JENKINS-12251">issue 12251</a>)
  <li class=bug>
    Lock contention issue in build history view.
    (<a href="https://issues.jenkins-ci.org/browse/JENKINS-16831">issue 16831</a>)
  <li class=bug>
    Fixed the HTTP request thread saturation problem with Winstone.
    (<a href="https://issues.jenkins-ci.org/browse/JENKINS-16474">issue 16474</a>)
  <li class=bug>
    Script evaluation script error on IE.
    (<a href="https://issues.jenkins-ci.org/browse/JENKINS-16561">issue 16561</a>)
  <li class=bug>
    surefire-reports not detected for android-maven-plugin
    (<a href="https://issues.jenkins-ci.org/browse/JENKINS-16776">issue 16776</a>)
  <li class=bug>
    maven-failsafe-plugin tests not recognized anymore
    (<a href="https://issues.jenkins-ci.org/browse/JENKINS-16696">issue 16696</a>)
  <li class=bug>
    UI waiting on a queue lock to display cause of queue blockage.
    (<a href="https://issues.jenkins-ci.org/browse/JENKINS-16833">issue 16833</a>)
  <li class=bug>
    UpdateCenter REST API chokes if there was a plugin installation failure.
    (<a href="https://issues.jenkins-ci.org/browse/JENKINS-16836">issue 16836</a>)
  <li class=bug>
    Missing build title in /rssAll when build has no test result.
    (<a href="https://issues.jenkins-ci.org/browse/JENKINS-16770">issue 16770</a>)
  <li class=bug>
    Changed the way matrix axis values are exposed as env variables
    (<a href="https://issues.jenkins-ci.org/browse/JENKINS-11577">issue 11577</a>)
  <li class=bug>
    Maven 3 builds ignored quiet (-q) and debug (-X) options
    (<a href="https://issues.jenkins-ci.org/browse/JENKINS-16843">issue 16843</a>)
  <li class=rfe>
    JNLP slave installers can now work transparently with secured Jenkins.
    (SECURITY-54 / despite the ticket marker, this is not a security vulnerability)
  <li class=rfe>
    "Discard old build records" behavior is now pluggable, allowing plugins to define custom logic.
</ul>
<h3><a name=v1.502>What's new in 1.502</a> (2013/02/16)</h3>
<ul class=image>
  <li class='major bug'>
    Miscellaneous security vulnerability fixes. See the advisory for more details.
    (SECURITY-13,16,46,47,54,55,59,60,61)
  <li class='major bug'>
    Builds disappear from build history after completion.
    (<a href="https://issues.jenkins-ci.org/browse/JENKINS-15156">issue 15156</a>)
  <li class=bug>
    Plugin Manager’s Filter field did not work. Regression in 1.500.
    (<a href="https://issues.jenkins-ci.org/browse/JENKINS-16651">issue 16651</a>)
  <li class=bug>
    DISCOVER-able jobs break the build queue widget
    (<a href="https://issues.jenkins-ci.org/browse/JENKINS-16682">issue 16682</a>)
  <li class=rfe>
    Extension point to provide access to workspace even when node is offline
    (<a href="https://issues.jenkins-ci.org/browse/JENKINS-16454">issue 16454</a>)
  <li class=rfe>
    Extension point to listen BuildStep execution
</ul>
<h3><a name=v1.501>What's new in 1.501</a> (2013/02/10)</h3>
<ul class=image>
  <li class='major bug'>
    Reverted change in 1.500 causing serious regression in HTTPS reverse proxy setups.
    (<a href="https://issues.jenkins-ci.org/browse/JENKINS-16368">issue 16368</a>)
  <li class='major bug'>
    Getting test results from custom test mojos failed build.
    (<a href="https://issues.jenkins-ci.org/browse/JENKINS-16573">issue 16573</a>)
  <li class='major bug'>
    Restored Java 5 compatibility.
    (<a href="https://issues.jenkins-ci.org/browse/JENKINS-16554">issue 16554</a>)
  <li class=bug>
    Bogus “Build Record Root Directory” inadequately diagnosed.
    (<a href="https://issues.jenkins-ci.org/browse/JENKINS-16457">issue 16457</a>)
  <li class=bug>
    Plugin icons in the sidebar were not being properly cached.
    (<a href="https://issues.jenkins-ci.org/browse/JENKINS-16530">issue 16530</a>)
  <li class='major bug'>
    Broadly as well as deeply nested build causes overwhelmed the UI after 1.482.
    (<a href="https://issues.jenkins-ci.org/browse/JENKINS-15747">issue 15747</a>)
  <li class=bug>
    API typo <code>DependecyDeclarer</code> corrected.
  <li class=bug>
    Avoid eagerly loading builds in <b>Changes in dependency</b> or culprit list.
    (<a href="https://github.com/jenkinsci/jenkins/pull/689">pull 689</a>)
  <li class=bug>
    Run parameters do not support folders.
    (<a href="https://issues.jenkins-ci.org/browse/JENKINS-16462">issue 16462</a>)
  <li class=bug>
    Fixed RememberMe cookie signature generation.
    (<a href="https://issues.jenkins-ci.org/browse/JENKINS-16278">issue 16278</a>)
  <li class=bug>
    Fixed NullPointerException when copying from existing Maven job
    (<a href="https://issues.jenkins-ci.org/browse/JENKINS-16499">issue 16499</a>)
    
</ul>
<h3><a name=v1.500>What's new in 1.500</a> (2013/01/26)</h3>
<ul class=image>
  <li class=bug>
    Since 1.494, when signing up as a new user in the private security realm the email address was left unconfigured and a stack trace printed.
  <li class=rfe>
    Enable transparent log decompression support.
    (<a href="https://issues.jenkins-ci.org/browse/JENKINS-13655">issue 13655</a>)
  <li class=rfe>
    Display authorities at <code>/user/*</code> for convenience.
    (<a href="https://github.com/jenkinsci/jenkins/pull/577">pull 577</a>)
  <li class=bug>
    Slow rendering of view pages in large installations due to eager check whether the “People” link would show anything.
    (<a href="https://issues.jenkins-ci.org/browse/JENKINS-16244">issue 16244</a>)
  <li class=bug>
    Reduced size of memory leak in render-on-demand functionality used e.g. in configuration pages.
    (<a href="https://issues.jenkins-ci.org/browse/JENKINS-16341">issue 16341</a>)
  <li class=bug>
    Improving responsiveness of <b>People</b> page.
    (<a href="https://issues.jenkins-ci.org/browse/JENKINS-16342">issue 16342</a>)
    (<a href="https://issues.jenkins-ci.org/browse/JENKINS-16397">issue 16397</a>)
  <li class=bug>
    Exception printed to log while adding <b>Build other projects</b> post-build step.
    (<a href="https://issues.jenkins-ci.org/browse/JENKINS-16444">issue 16444</a>)
  <li class=bug>
    <code>BindException</code> when using <code>--daemon</code> with JMX.
    (<a href="https://issues.jenkins-ci.org/browse/JENKINS-14529">issue 14529</a>)
  <li class=bug>
    Improved logging and error output from SSHD in Jenkins.
  <li class=rfe>
    Linking to the <code>/threadDump</code> page from <code>/systemInfo</code> so it is discoverable.
  <li class='major bug'>
    Rekeying operation (from SECURITY-49 fix in 1.498) failed on Windows.
    (<a href="https://issues.jenkins-ci.org/browse/JENKINS-16319">issue 16319</a>)
  <li class=bug>
    JNLP slave index page failed to explain how to pass <code>-jnlpCredentials</code>.
    (<a href="https://issues.jenkins-ci.org/browse/JENKINS-16273">issue 16273</a>)
  <li class=bug>
    Links should preserve used protocol
    (<a href="https://issues.jenkins-ci.org/browse/JENKINS-16368">issue 16368</a>)
  <li class=bug>
    Don't report the same plugin twice in the update center if the filtering is in effect.
   <li class=bug>
     Accept any plugin with a 'test' goal as a test plugin in Maven jobs
     (<a href="https://issues.jenkins-ci.org/browse/JENKINS-8334">issue 8334</a>)
   <li class=rfe>
      Avoid unnecessary downloads if automatically installed tools are up-to-date
      (<a href="https://issues.jenkins-ci.org/browse/JENKINS-16215">issue 16215</a>)
</ul>
<h3><a name=v1.499>What's new in 1.499</a> (2013/01/13)</h3>
<ul class=image>
  <li class=bug>
    Fixed <tt>NoClassDefFoundError: Base64</tt> with the <tt>-jnlpCredentials</tt> option.
    (<a href="https://issues.jenkins-ci.org/browse/JENKINS-9679">issue 9679</a>)
</ul>
<h3><a name=v1.498>What's new in 1.498</a> (2013/01/07)</h3>
<ul class=image>
  <li class='major bug'>
    The master key that was protecting all the sensitive data in <tt>$JENKINS_HOME</tt> was vulnerable.
    (SECURITY-49)
</ul>
<h3><a name=v1.497>What's new in 1.497</a> (2013/01/06)</h3>
<ul class=image>
  <li class=bug>
    Delete the oldest build but it still come up on HistoryWidget
    (<a href="https://issues.jenkins-ci.org/browse/JENKINS-16194">issue 16194</a>)
</ul>
<h3><a name=v1.496>What's new in 1.496</a> (2012/12/30)</h3>
<ul class=image>
  <li class=bug>
    Aborting download of workspace files make Jenkins unstable
    (<a href="https://issues.jenkins-ci.org/browse/JENKINS-7114">issue 7114</a>)
  <li class=bug>
    Unstable main build of maven projects leads to post steps being executed even if configured not to
    (<a href="https://issues.jenkins-ci.org/browse/JENKINS-14102">issue 14102</a>)  
  <li class=bug>
     Channel is already closed exception during threadDump
    (<a href="https://issues.jenkins-ci.org/browse/JENKINS-16193">issue 16193</a>)  
</ul>
<h3><a name=v1.495>What's new in 1.495</a> (2012/12/24)</h3>
<ul class=image>
  <li class=bug>
    Fixed <tt>java.lang.NoSuchMethodError: hudson.model.RunMap.put(Lhudson/model/Run;)Lhudson/model/Run;</tt>
    (<a href="https://issues.jenkins-ci.org/browse/JENKINS-15487">issue 15487</a>)
  <li class=bug>
    Saving the update center list after the metadata has been fetched results in 
    the metadata being persisted twice
    (<a href="https://issues.jenkins-ci.org/browse/JENKINS-15889">issue 15889</a>)
  <li class=rfe>
    When using container-managed security, display unprotected root actions in the configuration screen for convenience.
  <li class=rfe>
    Display class loading statistics in <code>/computer/<i>name</i>/systemInfo</code>.
  <li class=rfe>
    Added <tt>list-plugins</tt> CLI command.
  <li class=rfe>
    Added <tt>console</tt> CLI command that dumps console output from a build.
</ul>
<h3><a name=v1.494>What's new in 1.494</a> (2012/12/16)</h3>
<ul class=image>
  <li class=bug>
    Using file parameters could cause build records to not load.
    (<a href="https://issues.jenkins-ci.org/browse/JENKINS-13536">issue 13536</a>)
  <li class=bug>
    Possible race condition in RemoteClassLoader renders slave unusable.
    (<a href="https://issues.jenkins-ci.org/browse/JENKINS-6604">issue 6604</a>)
  <li class=bug>
    If the CLI client is aborted during "build -s", abort the build.
  <li class=bug>
    WARNING: Caught exception evaluating: descriptor.getHelpFile(attrs.field). Reason: java.lang.NullPointerException. 
    (<a href="https://issues.jenkins-ci.org/browse/JENKINS-15940">issue 15940</a>)
  <li class=rfe>
    Allows to disable triggering of downstream jobs (for a maven job)
    (<a href="https://issues.jenkins-ci.org/browse/JENKINS-1295">issue 1295</a>)
  <li class=rfe>
    E-mail delivery feature was split off to a separate plugin for better modularity.
    (<a href="https://github.com/jenkinsci/jenkins/pull/629">pull 629</a>)
  <li class=bug>
    Context menu and tooltip of the queue items were colliding with each other
  <li class=bug>
    Fix combobox ui component
    (<a href="https://issues.jenkins-ci.org/browse/JENKINS-16069">issue 16069</a>)
  <li class=rfe>
    Separated global security configuration into its own view.
    (<a href="https://github.com/jenkinsci/jenkins/pull/628">pull 628</a>)
</ul>
<h3><a name=v1.493>What's new in 1.493</a> (2012/12/09)</h3>
<ul class=image>
  <li class=bug>
    Slave's Name should be trimmed of spaces at the beginning and end of the Name on Save.
    (<a href="https://issues.jenkins-ci.org/browse/JENKINS-15836">issue 15836</a>)
  <li class=rfe>
    Added new switch to ignore post-commit hooks in SCM polling triggers.
    This requires that the SCM plugin supports this feature, too!
    (<a href="https://issues.jenkins-ci.org/browse/JENKINS-6846">issue 6846</a>)

</ul>
<h3><a name=v1.492>What's new in 1.492</a> (2012/11/25)</h3>
<ul class=image>
  <li class=rfe>
    XStream form of projects excessively strict about null fields.
    (<a href="https://issues.jenkins-ci.org/browse/JENKINS-15817">issue 15817</a>)
  <li class=bug>
    Build records were broken if timezone was changed while running.
    (<a href="https://issues.jenkins-ci.org/browse/JENKINS-15816">issue 15816</a>)
  <li class=bug>
    Symlink detection refinement on Java 7.
    (<a href="https://issues.jenkins-ci.org/browse/JENKINS-13202">issue 13202</a>)
  <li class='major bug'>
    Displaying massive test suite results could bring down Jenkins.
    (<a href="https://issues.jenkins-ci.org/browse/JENKINS-15818">issue 15818</a>)
  <li class="major bug">
    Jenkins kicks off the wrong downstream builds for Maven.
    (<a href="https://issues.jenkins-ci.org/browse/JENKINS-15367">issue 15367</a>)
  <li class=bug>
    Rotation of slave agent launch logs is broken for Windows masters.
    (<a href="https://issues.jenkins-ci.org/browse/JENKINS-15408">issue 15408</a>)
  <li class=bug>
    Failure to initialize the SSH daemon shouldn't fail the boot.
  <li class=rfe>
    Added new GUI-based slave installer for upstart
  <li class=bug>
    Duplicated / multiple "Jenkins CLI" entries under "Manage Jenkins".
    (<a href="https://issues.jenkins-ci.org/browse/JENKINS-15732">issue 15732</a>)
  <li class=bug>
    Maven2 job fails when using maven-failsafe-plugin
    (<a href="https://issues.jenkins-ci.org/browse/JENKINS-15865">issue 15865</a>)
  <li class=bug>
    "Disable Project" button breaks Free style project pages.
    (<a href="https://issues.jenkins-ci.org/browse/JENKINS-15887">issue 15887</a>)
</ul>
<h3><a name=v1.491>What's new in 1.491</a> (2012/11/18)</h3>
<ul class=image>
  <li class='major bug'>
    HistoryWidget/entry.jelly throws NullPointerException
    (<a href="https://issues.jenkins-ci.org/browse/JENKINS-15499">issue 15499</a>)
  <li class="major bug">
    <code>ArrayIndexOutOfBoundsException</code> or <code>StringIndexOutOfBoundsException</code> launching processes such as Mercurial polling. (Regression in 1.489.)
    (<a href="https://issues.jenkins-ci.org/browse/JENKINS-15733">issue 15733</a>)
  <li class=bug>
    Fixed an XSS and a few open-redirect problems
  <li class=rfe>
    Support failsafe the same way as surefire in maven2 jobs
  <li class=rfe>
    Support <code>settings.xml</code> provider for freestyle maven buildstep too
  <li class=bug>
    Invert dependency of maven-plugin and config-file-provider plugin (if config-file-provider is installed, this change requires an update of the config-file-provider to >= 2.3)
    (<a href="https://issues.jenkins-ci.org/browse/JENKINS-14914">issue 14914</a>)
</ul>
<h3><a name=v1.490>What's new in 1.490</a> (2012/11/12)</h3>
<ul class=image>
  <li class=bug>
    Fixed the redirect handling in IPv6 literal address.
    (<a href="https://issues.jenkins-ci.org/browse/JENKINS-14452">issue 14452</a>)
  <li class=bug>
    Update logging levels in LogRotator - hudson.tasks.LogRotator perform
    (<a href="https://issues.jenkins-ci.org/browse/JENKINS-15540">issue 15540</a>)
  <li class=bug>
    Jobs in folders not displayed when showing tied jobs for a computer or label.
    (<a href="https://issues.jenkins-ci.org/browse/JENKINS-15666">issue 15666</a>)
  <li class=bug>
    When installing plugins with overlapping dependencies, Jenkins downloads the duplicate plugins multiple times.
    (<a href="https://issues.jenkins-ci.org/browse/JENKINS-10569">issue 10569</a>)
  <li class=rfe>
    Disable Nagle's algorithm for TCP/IP slave connection
</ul>
<h3><a name=v1.489>What's new in 1.489</a> (2012/11/04)</h3>
<ul class=image>
  <li class=bug>
    JENKINS_HOME can be now on UNC path (like \\server\mount\dir)
    (<a href="https://issues.jenkins-ci.org/browse/JENKINS-9615">issue 9615</a>)
  <li class=bug>
    Deleting deeply nested directories could fail on Windows in Java 6.
    (<a href="https://issues.jenkins-ci.org/browse/JENKINS-15418">issue 15418</a>)
  <li class=rfe>
    Improved the auto-completion of job names to support hierarchy better.
</ul>
<h3><a name=v1.488>What's new in 1.488</a> (2012/10/28)</h3>
<ul class=image>
  <li class=bug>
    Harmless but noisy exception running builds on some Windows systems in non-English locale.
    (<a href="https://issues.jenkins-ci.org/browse/JENKINS-15316">issue 15316</a>)
</ul>
<h3><a name=v1.487>What's new in 1.487</a> (2012/10/23)</h3>
<ul class=image>
  <li class=rfe>
    JNLP Slave agent on OS X can install itself as a launchd service.
  <li class=rfe>
    Using the bottom-sticking "OK" button in more places
  <li class=rfe>
    Slave logs are put into sub-directories to avoid cluttering $JENKINS_HOME
  <li class=bug>
    <code>/computer/*/doDelete</code> should try harder to remove even “zombie” <code>Computer</code>s.
    (<a href="https://issues.jenkins-ci.org/browse/JENKINS-15369">issue 15369</a>)
  <li class=bug>
    NPE from <code>PluginManager</code>.
    (<a href="https://issues.jenkins-ci.org/browse/JENKINS-15511">issue 15511</a>)
  <li class=bug>
    <code>Uncaught TypeError: Cannot read property 'firstChild' of null</code> breaks certain forms at least on Chrome.
    (<a href="https://issues.jenkins-ci.org/browse/JENKINS-15494">issue 15494</a>)
  <li class=rfe>
    Added "manage old data" permanently to the "manage Jenkins" page.
  <li class=rfe>
    Plugin manager now supports uninstallation.
    (<a href="https://issues.jenkins-ci.org/browse/JENKINS-3070">issue 3070</a>)
</ul>
<h3><a name=v1.486>What's new in 1.486</a> (2012/10/14)</h3>
<ul class=image>
  <li class=bug>
    NullPointerException in various parts of the core due to <tt>RunList</tt> returning null.
    (<a href="https://issues.jenkins-ci.org/browse/JENKINS-15465">issue 15465</a>)
  <li class=bug>
    Jenkins build records lazy-loading failed to load some of my jobs.
    (<a href="https://issues.jenkins-ci.org/browse/JENKINS-15439">issue 15439</a>)
  <li class="major bug">
    Build queue displayed as empty even when it is not. (Regression in 1.483.)
    (<a href="https://issues.jenkins-ci.org/browse/JENKINS-15335">issue 15335</a>)
  <li class=bug>
    Restoring <code>/people</code> page as a redirect for compatibility, and fixing links to it.
    (<a href="https://issues.jenkins-ci.org/browse/JENKINS-15206">issue 15206</a> continued)
  <li class=bug>
    Memory exhaustion parsing large test stdio from Surefire.
    (<a href="https://issues.jenkins-ci.org/browse/JENKINS-15382">issue 15382</a>)
</ul>
<h3><a name=v1.485>What's new in 1.485</a> (2012/10/07)</h3>
<ul class=image>
  <li class=bug>
    NPE deleting a slave.
    (<a href="https://issues.jenkins-ci.org/browse/JENKINS-15369">issue 15369</a>)
  <li class=bug>
    Deadlock involving views.
    (<a href="https://issues.jenkins-ci.org/browse/JENKINS-15368">issue 15368</a>)
  <li class='bug'>
    Can't configure Maven Installations on Jenkins ver. 1.483, 1.484
    (<a href="https://issues.jenkins-ci.org/browse/JENKINS-15293">issue 15293</a>)
  <li class='rfe'>
    Memory footprint improvement, especially under large HTTP request threads.
    (<a href="https://issues.jenkins-ci.org/browse/JENKINS-15493">issue 15493</a>)
  <li class='major rfe'>
    Build records are now lazy loaded, resulting in a reduced startup time 
    (<a href="https://issues.jenkins-ci.org/browse/JENKINS-8754">issue 8754</a>)
</ul>
<h3><a name=v1.484>What's new in 1.484</a> (2012/09/30)</h3>
<ul class=image>
  <li class=bug>
    Check view permissions before showing config page
    (<a href="https://issues.jenkins-ci.org/browse/JENKINS-15277">issue 15277</a>)
  <li class=bug>
    Displaying <code>/people</code> can consume huge resources.
    (<a href="https://issues.jenkins-ci.org/browse/JENKINS-15206">issue 15206</a>)
  <li class=bug>
    Log recorders do not work reliably.
    (<a href="https://issues.jenkins-ci.org/browse/JENKINS-15226">issue 15226</a>)
  <li class=bug>
    NPE in <code>MatrixProject.onLoad</code>.
    (<a href="https://issues.jenkins-ci.org/browse/JENKINS-15271">issue 15271</a>)
  <li class=bug>
    <code>FilePath.validateAntFileMask</code> too slow for <code>/configure</code>.
    (<a href="https://issues.jenkins-ci.org/browse/JENKINS-7214">issue 7214</a>)
  <li class=rfe>
    Mac OS X installer now sends log to <tt>/var/log/jenkins/jenkins.log</tt>
    (<a href="https://issues.jenkins-ci.org/browse/JENKINS-15178">issue 15178</a>)
</ul>
<h3><a name=v1.483>What's new in 1.483</a> (2012/09/23)</h3>
<ul class=image>
  <li class=bug>
    Invalid warning message when the config-file-provider plugin is not installed
    (<a href="https://issues.jenkins-ci.org/browse/JENKINS-15207">issue 15207</a>)
  <li class=bug>
    JDK installation failed on some slaves with <code>InvalidClassException: hudson.tools.JDKInstaller$Platform$1; local class incompatible: …</code>
    (<a href="https://issues.jenkins-ci.org/browse/JENKINS-14667">issue 14667</a>)
  <li class=rfe>
    Provide symlink support on all possible platforms when using Java 7+, including newer versions of Windows.
    (<a href="https://issues.jenkins-ci.org/browse/JENKINS-13202">issue 13202</a>)
  <li class=bug>
    NPE at hudson.maven.MavenModuleSet.getMaven
    (<a href="https://issues.jenkins-ci.org/browse/JENKINS-14510">issue 14510</a>)
  <li class=bug>
    Invalid JSON gets produced with duplicate keys (seen on change sets)
    (<a href="https://issues.jenkins-ci.org/browse/JENKINS-13336">issue 13336</a>)
  <li class=bug>
    Command line options to control the HTTP request handling thread behavior weren't working.
  <li class=rfe>
    Default max # of concurrent HTTP request handling threads were brought down to a sane number (from 1000(!) to 20)
  <li class=rfe>
    Display non-default update site URLs in the Advanced tab of Plugin Manager. (Currently not configurable from this UI.)
  <li class=bug>
    Fixed the lock contention problem on <tt>Queue.getItems()</tt>
    (<a href="https://issues.jenkins-ci.org/browse/JENKINS-16468">issue 16468</a>)
  <li class=rfe>
    Put slave back online automatically, if there's enough disk space again 
    (<a href="https://github.com/jenkinsci/jenkins/pull/514">pull 514</a>)
  <li class=rfe>
    Track and verify plugins used in configuration XML
    (<a href="https://issues.jenkins-ci.org/browse/JENKINS-15003">issue 15003</a>)
</ul>
<h3><a name=v1.482>What's new in 1.482</a> (2012/09/16)</h3>
<ul class=image>
  <li class=bug>
    Job created by posting <code>config.xml</code> to <code>/createItem</code> does not set GitHub webhook.
    (<a href="https://issues.jenkins-ci.org/browse/JENKINS-14759">issue 14759</a>)
  <li class=bug>
    “Took…on master” shown for a build which ran on a slave which was since deleted.
    (<a href="https://issues.jenkins-ci.org/browse/JENKINS-15042">issue 15042</a>)
  <li class=rfe>
    Report root causes of UpstreamCause in log and status pages.
</ul>
<h3><a name=v1.481>What's new in 1.481</a> (2012/09/09)</h3>
<ul class=image>
  <li class=bug>
    Matrix jobs are kept forever even if it's not needed
    (<a href="https://issues.jenkins-ci.org/browse/JENKINS-14991">issue 14991</a>)
  <li class=bug>
    'groovysh' command should be able to see all the plugin classes.
    (<a href="https://issues.jenkins-ci.org/browse/JENKINS-14982">issue 14982</a>)
  <li class=bug>
    Handle version ranges in automatic maven module dependency wiring.
    (<a href="https://issues.jenkins-ci.org/browse/JENKINS-12735">issue 12735</a>)
  <li class=bug>
    Detect bugs relating to short <code>Descriptor</code> names early.
    (<a href="https://issues.jenkins-ci.org/browse/JENKINS-14995">issue 14995</a> continued)
  <li class=rfe>
    Allow the user to type in the reason why a node is offline
    (<a href="https://github.com/jenkinsci/jenkins/pull/535">pull 535</a>)
  <li class=rfe>
    Parameters defined in matrix projects are now available in configuration builds.
    (<a href="https://github.com/jenkinsci/jenkins/pull/543">pull 543</a>)
</ul>
<h3><a name=v1.480>What's new in 1.480</a> (2012/09/03)</h3>
<ul class=image>
  <li class=bug>
    Refactored <code>behavior.js</code> to run more predictably.
    Plugin JavaScript should use <code>Behaviour.specify</code> in place of
    <code>Behaviour.register</code>, <code>Behaviour.list</code>,
    <code>hudsonRules</code>, and <code>jenkinsRules</code>.
    (<a href="https://issues.jenkins-ci.org/browse/JENKINS-14495">issue 14495</a> cont'd)
  <li class=bug>
    Fixed a possible race condition in the remoting layer.
    (<a href="https://issues.jenkins-ci.org/browse/JENKINS-14909">issue 14909</a>)
  <li class=bug>
    <code>TarArchiver.visitSymlink</code> can throw undeclared <code>PosixException</code>.
    (<a href="https://issues.jenkins-ci.org/browse/JENKINS-14922">issue 14922</a>)
  <li class=bug>
    Parameterized Trigger plugin can break form validation for regular “Build after other projects are built” trigger.
    (<a href="https://issues.jenkins-ci.org/browse/JENKINS-14995">issue 14995</a>)
  <li class=bug>
    <code>hpi:run</code> failed due to <code>IllegalAccessError</code>s.
    (<a href="https://issues.jenkins-ci.org/browse/JENKINS-14983">issue 14983</a>)
</ul>
<h3><a name=v1.479>What's new in 1.479</a> (2012/08/29)</h3>
<ul class=image>
  <li class=bug>
    "Ping-pong" builds store excessively large <code>CauseAction</code>.
    (<a href="https://issues.jenkins-ci.org/browse/JENKINS-14814">issue 14814</a>)
  <li class=bug>
    Avoid a 404 when navigating to upstream builds.
    (<a href="https://issues.jenkins-ci.org/browse/JENKINS-14816">issue 14816</a>)
  <li class=bug>
    Avoid a 404 when canceling queue items.
    (<a href="https://issues.jenkins-ci.org/browse/JENKINS-14813">issue 14813</a>)
  <li class=bug>
    Added missing parameters as defaults when called from CLI
    (<a href="https://issues.jenkins-ci.org/browse/JENKINS-7162">issue 7162</a>)
  <li class=bug>
    NPE from <code>UpdateSite$Plugin.getNeededDependencies</code>.
    (<a href="https://issues.jenkins-ci.org/browse/JENKINS-14769">issue 14769</a>)
  <li class=bug>
    Description preview and syntax highlighting broken since 1.477.
  <li class=bug>
    Parameter values disappear if user is not logged in
    (<a href="https://issues.jenkins-ci.org/browse/JENKINS-7894">issue 7894</a>)
</ul>
<h3><a name=v1.478>What's new in 1.478</a> (2012/08/20)</h3>
<ul class=image>
  <li class='major bug'>
    "Monitor External Job" broken since 1.468.
    (<a href="https://issues.jenkins-ci.org/browse/JENKINS-14107">issue 14107</a>)
  <li class=bug>
    Matrix configuration axes are no longer automatically re-ordered to alphanumeric order on reload.
    (<a href="https://issues.jenkins-ci.org/browse/JENKINS-14696">issue 14696</a>)
</ul>
<h3><a name=v1.477>What's new in 1.477</a> (2012/08/08)</h3>
<ul class=image>
  <li class=bug>
    Annotation processor bugs in Stapler affecting plugin compilation.
    (<a href="https://issues.jenkins-ci.org/browse/JENKINS-11739">issue 11739</a>)
  <li class='major bug'>
    Regressions in add/delete buttons starting in 1.474.
    (<a href="https://issues.jenkins-ci.org/browse/JENKINS-14434">issue 14434</a> and <a href="https://issues.jenkins-ci.org/browse/JENKINS-14495">issue 14495</a>)
  <li class=rfe>
    Collapse nonempty tool installation sections by default in <code>/configure</code>.
    (<a href="https://issues.jenkins-ci.org/browse/JENKINS-14538">issue 14538</a>)
  <li class=bug>
    Custom workspace in matrix projects should be able to use axis as variables.
  <li class=bug>
    New <tt>SCMCheckoutStrategy</tt> extension wasn't workin for matrix projects.
    (<a href="https://github.com/jenkinsci/jenkins/pull/519">pull 519</a>)
  <li class=bug>
    Fixed a problem in the concurrent matrix build.
    (<a href="https://issues.jenkins-ci.org/browse/JENKINS-13972">issue 13972</a>)
  <li class=bug>
    Single invalid e-mail address shouldn't cause the entire e-mail delivery to fail.
    (<a href="https://github.com/jenkinsci/jenkins/pull/526">pull 526</a>)
  <li class=bug>
    Dynamically recomputing matrix axes wasn't working.
    (<a href="https://github.com/jenkinsci/jenkins/pull/523">pull 523</a>)
  <li class=bug>
    "Text" build parameter should use &lt;textarea> for configuration
    (<a href="https://issues.jenkins-ci.org/browse/JENKINS-13916">issue 13916</a>)
  <li class=rfe>
    Make the draggable component more obvious by providing a border.
  <li class=rfe>
    Added REST API for view manipulation
  <li class="rfe">
    OS X installer now has an Uninstall tool (in /Library/Application Support/Jenkins).
  <li class=rfe>
    Added "manage Jenkins" as a sub-menu to the Jenkins context menu.
  <li class=rfe>
    Executor is exposed to the remote API
    (<a href="https://github.com/jenkinsci/jenkins/pull/520">pull 520</a>)
  <li class=rfe>
    Changed defaults for the Mac installer to make iOS codesigning easier.
    (<a href="https://github.com/jenkinsci/jenkins/pull/527">pull 527</a>)
  <li class=rfe>
    Notify user when search result is truncated and provide link to get more results
    (<a href="https://issues.jenkins-ci.org/browse/JENKINS-10747">issue 10747</a>)
  <li class=rfe>
    Add a setter for node label string.
    (<a href="https://issues.jenkins-ci.org/browse/JENKINS-14327">issue 14327</a>)
  <li class=rfe>
    Option to set java executable path for managed windows slaves
  <li class=rfe>
    Added new extension point for transient user actions, and displays user properties if they are also Actions.
</ul>
<h3><a name=v1.476>What's new in 1.476</a> (2012/07/31)</h3>
<ul class=image>
  <li class=bug>
    <code>NullPointerException</code> from <code>JUnitParser.parse</code>.
    (<a href="https://issues.jenkins-ci.org/browse/JENKINS-14507">issue 14507</a>)
</ul>
<h3><a name=v1.475>What's new in 1.475</a> (2012/07/22)</h3>
<ul class=image>
  <li class=bug>
    Enable/disable GUI for jobs either did not appear, or threw exceptions, for jobs inside folders
    (<a href="https://issues.jenkins-ci.org/browse/JENKINS-14325">issue 14325</a>)
  <li class=bug>
      <code>NullPointerException</code> from <code>UnlabeldLoadStatistics</code> <i>[sic]</i>
    (<a href="https://issues.jenkins-ci.org/browse/JENKINS-14330">issue 14330</a>)
  <li class=bug>
      Incorrect display of list items in project changes for SCMs such as Mercurial.
    (<a href="https://issues.jenkins-ci.org/browse/JENKINS-14365">issue 14365</a>)
</ul>
<h3><a name=v1.474>What's new in 1.474</a> (2012/07/09)</h3>
<ul class=image>
  <li class=bug>
    Fix French translation
    (<a href="https://issues.jenkins-ci.org/browse/JENKINS-13274">issue 13274</a>)
  <li class=rfe>
    Avoid doing AJAX updates if the page becomes invisible.
    (<a href="https://github.com/jenkinsci/jenkins/pull/506">pull 506</a>)
  <li class=rfe>
    Added a new extension point to listen to polling activities.
    (<a href="https://issues.jenkins-ci.org/browse/JENKINS-14178">issue 14178</a>)
</ul>
<h3><a name=v1.473>What's new in 1.473</a> (2012/07/01)</h3>
<ul class=image>
  <li class=bug>
    Updating job config.xml shouldn't clobber in-progress builds.
    (<a href="https://issues.jenkins-ci.org/browse/JENKINS-12318">issue 12318</a>)
  <li class=rfe>
    Search index includes all top-level jobs, not just jobs in the current view.
    (<a href="https://issues.jenkins-ci.org/browse/JENKINS-13148">issue 13148</a>)
  <li class="bug">
    Updated typo in Serbian translation.
    (<a href="https://issues.jenkins-ci.org/browse/JENKINS-13695">issue 13695</a>)
</ul>
<h3><a name=v1.472>What's new in 1.472</a> (2012/06/24)</h3>
<ul class=image>
  <li class=bug>
    Fixed a synchronization problem between master/slave data communication.
    (<a href="https://issues.jenkins-ci.org/browse/JENKINS-11251">issue 11251</a>)
  <li class=rfe>
    Added a mechanism to filter extension points as they are discovered.
  <li class=rfe>
    Exposed the master's own node properties to be configured in <tt>/computer/(master)/configure</tt>
    (whereas <tt>/configure</tt> controls global node properties that apply to all nodes.)
  <li class=rfe>
    Made the list of environment variables in the help page pluggable
    (<a href="https://github.com/jenkinsci/jenkins/pull/434">pull 434</a>)
  <li class=rfe>
    Added a new hook to enable matrix project axes to change its values per build.
    (<a href="https://github.com/jenkinsci/jenkins/pull/449">pull 449</a>)
</ul>
<h3><a name=v1.471>What's new in 1.471</a> (2012/06/18)</h3>
<ul class=image>
  <li class=bug>
    JSON MIME type should be "application/json"
    (<a href="http://java.net/jira/browse/STAPLER-17">STAPLER-17</a>)
    (<a href="https://issues.jenkins-ci.org/browse/JENKINS-13541">issue 13541</a>)
  <li class=bug>
    Fixed: XML API Logs Too Much Information When Invalid Char is Present
    (<a href="https://issues.jenkins-ci.org/browse/JENKINS-13378">issue 13378</a>)
  <li class=rfe>
    Improved the way we store hashed passwords.
    (<a href="http://blog.linkedin.com/2012/06/06/linkedin-member-passwords-compromised/">motivation</a>)
  <li class=rfe>
    Reduce the total height of items shown in the view configuration page.
    (<a href="https://github.com/jenkinsci/jenkins/pull/488">pull 488</a>)
  <li class=rfe>
     The CLI <tt>build</tt> command now has the <tt>-v</tt> option that reports the console output of the build in progress.
  <li class=rfe>
    The CLI <tt>build</tt> command can now wait until the start of the build.
</ul>
<h3><a name=v1.470>What's new in 1.470</a> (2012/06/13)</h3>
<ul class=image>
  <li class=bug>
    Problem in syncing mirrors with native packages. Re-releasing the same bits as 1.469 as 1.470.
</ul>
<h3><a name=v1.469>What's new in 1.469</a> (2012/06/11)</h3>
<ul class=image>
  <li class=bug>
    Fixed a regression in 1.468 that broke LDAP
</ul>
<h3><a name=v1.468>What's new in 1.468</a> (2012/06/11)</h3>
<ul class=image>
  <li class=bug>
    Added more MIME type mapping for Winstone.
    (<a href="https://issues.jenkins-ci.org/browse/JENKINS-13496">issue 13496</a>)
  <li class=bug>
    Winstone wasn't handling downloads bigger than 2GB.
    (<a href="https://issues.jenkins-ci.org/browse/JENKINS-12854">issue 12854</a>)
  <li class=bug>
    With 'on-demand' retention strategy, wrong slave can be started for jobs restricted to specific slave.
    (<a href="https://issues.jenkins-ci.org/browse/JENKINS-13735">issue 13735</a>)
  <li class=bug>
    Fixed encoding handling in e-mail headers.
    (<a href="https://github.com/jenkinsci/jenkins/pull/486">pull 486</a>)
  <li class=rfe>
    Added a new extension point for custom checkout behaviour, especially targeted for matrix projects.
    (<a href="https://github.com/jenkinsci/jenkins/pull/482">pull 482</a>)
  <li class=rfe>
    REST API now supports pretty printing of JSON and other formats.
  <li class=rfe>
    Allow the tree parameter and the xpath parameter to be used together in the REST API.
  <li class=rfe>
    Improved the background transparency of the animating ball icon
</ul>
<h3><a name=v1.467>What's new in 1.467</a> (2012/06/04)</h3>
<ul class=image>
  <li class=bug>
    When accessing a page that requires authentication, redirection to start authentication results in a content decoding failure.
    (<a href="https://issues.jenkins-ci.org/browse/JENKINS-13625">issue 13625</a>)
  <li class=bug>
    Fixed a bug in the way cloud support handles free-roaming jobs.
    (<a href="https://groups.google.com/forum/?fromgroups#!topic/jenkinsci-dev/bUwGEgOwv4Q">discussion</a>)
  <li class=bug>
    Fixed a regression in untar operation in exotic platforms
    (<a href="https://issues.jenkins-ci.org/browse/JENKINS-13202">issue 13202</a>)
  <li class=bug>
    Fixed a possible race condition
  <li class=bug>
    Fixed nested view not showing up with just read perm for View
    (<a href="https://issues.jenkins-ci.org/browse/JENKINS-13429">issue 13429</a>)
  <li class=rfe>
    Allow file parameters to be viewed as plain text.
    (<a href="https://issues.jenkins-ci.org/browse/JENKINS-13640">issue 13640</a>)
  <li class=rfe>
    CLI connection to the master is now encrypted.
  <li class=rfe>
    Improve the low disk space warning message.
    (<a href="https://issues.jenkins-ci.org/browse/JENKINS-13826">issue 13826</a>)
  <li class=rfe>
    Matrix custom workspace support is improved to allow configuration builds to share workspace
  <li class=rfe>
    Added more context menus to hyperlinks in the console output
  <li class=rfe>
    Exposed plugin manager and update center to the REST API
  <li class=rfe>
    Added a new extension point for agent protocols.
  <li class=rfe>
    Enabled concurrent build support for matrix projects
    (<a href="https://issues.jenkins-ci.org/browse/JENKINS-6747">issue 6747</a>)
  <li class=bug>
    Maven plugin: expand variables in "Room POM" field
    (<a href="https://issues.jenkins-ci.org/browse/JENKINS-13822">issue 13822</a>)
</ul>
<h3><a name=v1.466>What's new in 1.466</a> (2012/05/28)</h3>
<ul class=image>
  <li class=rfe>
    Exposed plugin manager and update center to the REST API
  <li class=rfe>
    Enabled concurrent build support for matrix projects
</ul>
<h3><a name=v1.465>What's new in 1.465</a> (2012/05/21)</h3>
<ul class=image>
  <li class=bug>
    Artifact archiving from an ssh slave fails if symlinks are present
    (<a href="https://issues.jenkins-ci.org/browse/JENKINS-13202">issue 13202</a>)
</ul>
<h3><a name=v1.464>What's new in 1.464</a> (2012/05/14)</h3>
<ul class=image>
  <li class=bug>
    Don't try to set cookies on cachable requests.
    (<a href="https://issues.jenkins-ci.org/browse/JENKINS-12585">issue 12585</a>)
  <li class=bug>
    Fixed a regression in 1.462 that introduced Java6 dependency.
    (<a href="https://issues.jenkins-ci.org/browse/JENKINS-13659">issue 13659</a>)
  <li class=bug>
    Fixed JDK auto-installer
  <li class=bug>
    missing search image on plugin manager.
</ul>
<h3><a name=v1.463>What's new in 1.463</a> (2012/05/07)</h3>
<ul class=image>
  <li class=bug>
    Fixed a bug in the Content-Range header handling.
    (<a href="https://issues.jenkins-ci.org/browse/JENKINS-13125">issue 13125</a>)
  <li class=bug>
    Ant's default exclusion was preventing plugins from archiving some files.
    (<a href="https://issues.jenkins-ci.org/browse/JENKINS-13165">issue 13165</a>)
  <li class=bug>
    Fixed NPE in PAM authentication if the user is in a group that doesn't exist anymore.
  <li class=bug>
    End up more gracefully if there's some problem when searching for user partipication in the build
    (<a href="https://issues.jenkins-ci.org/browse/JENKINS-13564">issue 13564</a>)
  <li class=rfe>
    Improved the performance of the fingerprint persistence.
    (<a href="https://issues.jenkins-ci.org/browse/JENKINS-13154">issue 13154</a>)
  <li class=rfe>
    PAM authentication supports '@group' to force interpretation as a group instead of user.
    (<a href="https://issues.jenkins-ci.org/browse/JENKINS-13526">issue 13526</a>)
  <li class=rfe>
    Honor the <tt>Accept</tt> header in the <tt>job/name/build</tt> URL. 
    (<a href="https://issues.jenkins-ci.org/browse/JENKINS-13546">issue 13546</a>)
  <li class=rfe>
    Added a DISCOVER permission to allow anonymous users to be presented the login screen
    when accessing job URLs.
    (<a href="https://issues.jenkins-ci.org/browse/JENKINS-8214">issue 8214</a>)
  <li class='major rfe'>
    Publishers can be now reordered by the user.
    (<a href="https://groups.google.com/forum/?fromgroups#!topic/jenkinsci-dev/UQLvxQclyb4">discussion</a>)
</ul>
<h3><a name=v1.462>What's new in 1.462</a> (2012/04/30)</h3>
<ul class=image>
  <li class=bug>
    API token authentication was broken in 1.461
    (<a href="https://issues.jenkins-ci.org/browse/JENKINS-13600">issue 13600</a>)
  <li class=rfe>
    Added the filter textbox to the update center selector.
    (<a href="https://issues.jenkins-ci.org/browse/JENKINS-13476">issue 13476</a>)
  <li class=rfe>
    Move "View as plain text" link on console output page from top right to the sidepanel.
    (<a href="https://issues.jenkins-ci.org/browse/JENKINS-13389">issue 13389</a>)
  <li class=rfe>
    Convert "Delete this build" buttons into links in the sidepanel.
    (<a href="https://issues.jenkins-ci.org/browse/JENKINS-13387">issue 13387</a>)
  <li class=rfe>
    Validate project naming regex immediately.
    (<a href="https://issues.jenkins-ci.org/browse/JENKINS-13524">issue 13524</a>)
</ul>
<h3><a name=v1.461>What's new in 1.461</a> (2012/04/23)</h3>
<ul class=image>
  <li class=bug>
    Flag -U is not used during the parsing step of a Maven Job
    (<a href="https://issues.jenkins-ci.org/browse/JENKINS-8663">issue 8663</a>)
  <li class=bug>
    Custom workspace validation not working.
    (<a href="https://issues.jenkins-ci.org/browse/JENKINS-13404">issue 13404</a>)
  <li class=rfe>
    allow j/k navigation for search results
    (<a href="https://issues.jenkins-ci.org/browse/JENKINS-13105">issue 13105</a>)    
</ul>
<h3><a name=v1.460>What's new in 1.460</a> (2012/04/14)</h3>
<ul class=image>
  <li class=bug>
    Fixed: tests with the same name are no longer counted correctly.
    (<a href="https://issues.jenkins-ci.org/browse/JENKINS-13214">issue 13214</a>)
  <li class=rfe>
    Added a tag to copy text into clipboard for plugins
  <li class=rfe>
    Removed ASM dependency to avoid class incompatibility trobules.
  <li class=rfe>
    Supported hash token in the crontab syntax to distribute workload and avoid spikes.
</ul>
<h3><a name=v1.459>What's new in 1.459</a> (2012/04/09)</h3>
<ul class=image>
  <li class=bug>
    CLI - I/O error in channel Chunked connection/Unexpected termination of the channel - still occuring in Jenkins 1.449.
    (<a href="https://issues.jenkins-ci.org/browse/JENKINS-12037">issue 12037</a>)
  <li class=bug>
    Quiet period is blocking other jobs in queue.
    (<a href="https://issues.jenkins-ci.org/browse/JENKINS-12994">issue 12994</a>)  
  <li class=bug>
    Loading All Build History Fails.
    (<a href="https://issues.jenkins-ci.org/browse/JENKINS-13238">issue 13238</a>)  
  <li class=rfe>
    Added the View.READ permission to control visibility of views, and updated the default implementation to hide empty views.
    (<a href="https://issues.jenkins-ci.org/browse/JENKINS-3681">issue 3681</a>)  
  <li class=rfe>
    Added new extension point for transient build actions.
    (<a href="https://github.com/jenkinsci/jenkins/pull/421">pull 421</a>)
</ul>
<h3><a name=v1.458>What's new in 1.458</a> (2012/04/02)</h3>
<ul class=image>
  <li class=bug>
    Build Status page continues to show flashing "building" icons after build completion.
    (<a href="https://issues.jenkins-ci.org/browse/JENKINS-13217">issue 13217</a>)  
  <li class=bug>
    New Breadcrumb bar covers search suggestions
    (<a href="https://issues.jenkins-ci.org/browse/JENKINS-13195">issue 13195</a>)  
  <li class=bug>
    Fixed a log rotation portability problem on RedHat RPM package.
    (<a href="https://issues.jenkins-ci.org/browse/JENKINS-5784">issue 5784</a>)  
  <li class=bug>
    Computer.getHostName() returns null when it is not.
    (<a href="https://issues.jenkins-ci.org/browse/JENKINS-13185">issue 13185</a>)  
  <li class=bug>
    Fixed a socket file descriptor leak.
  <li class=rfe>
    Run <tt>$JENKINS_HOME/init.groovy.d/*.groovy</tt> as the init script if present
    (<a href="https://wiki.jenkins-ci.org/display/JENKINS/Configuring+Jenkins+upon+start+up">feature</a>)
  <li class=rfe>
    Improved the page loading performance, especially on large latency network
  <li class=bug>
    Resolve dependency issue between 'maven-plugin' and 'config-file-provider' plugin. If you are using the 'config-file-provider' plugin, you have to upgrade to version 1.9.1!  
</ul>
<h3><a name=v1.457>What's new in 1.457</a> (2012/03/26)</h3>
<ul class=image>
  <li class=bug>
    Fixed a thread leak in the embedded servlet container.
    (<a href="https://issues.jenkins-ci.org/browse/JENKINS-9882">issue 9882</a>)
  <li class=bug>
    Fixed a file handle leak in serving static content
    (<a href="https://issues.jenkins-ci.org/browse/JENKINS-13097">issue 13097</a>)
  <li class=bug>
    Breadcrumb popup menu gives javascript error on Internet Explorer 8.
    (<a href="https://issues.jenkins-ci.org/browse/JENKINS-13082">issue 13082</a>)
  <li class=bug>
    Ajax on Update Center does not work in prototype 1.7
  <li class=bug>
    'View as plain text' in Console Output is hidden by the new breadcrums bar
  <li class=bug>
    Last modification date of files in a zip are not the original timestamps
    (<a href="https://issues.jenkins-ci.org/browse/JENKINS-13122">issue 13122</a>)
  <li class=bug>
    "Reload Configuration from Disk" loses labels for swarm-clients
    (<a href="https://issues.jenkins-ci.org/browse/JENKINS-8043">issue 8043</a>)
  <li class="rfe">
    Jenkins uses correct port in mDNS advertisement and shows up in Safari Bonjour bookmarks.
</ul>
<h3><a name=v1.456>What's new in 1.456</a> (2012/03/19)</h3>
<ul class=image>
  <li class=bug>
    After renaming a job, the redirect goes to a wrong view.
    (<a href="https://github.com/jenkinsci/jenkins/pull/401">pull 401</a>)
  <li class=bug>
    <tt>BUILD_TAG</tt> wasn't unique for hierarchical project.
    (<a href="https://github.com/jenkinsci/jenkins/pull/402">pull 402</a>)
  <li class=bug>
    Workspace archiving wasn't handling symlinks correctly.
    (<a href="https://issues.jenkins-ci.org/browse/JENKINS-9118">issue 9118</a>)
  <li class=bug>
    Fixed a bug in the auto-overwrite of bundled plugins on Windows.
    (<a href="https://issues.jenkins-ci.org/browse/JENKINS-12514">issue 12514</a>)
  <li class=bug>
    Fixed a temporary memory spike when dealing with rapidly growing large console output and interactive monitoring.
  <li class=bug>
    Fixed a file handle leak while serving static files.
    (<a href="https://issues.jenkins-ci.org/browse/JENKINS-12674">issue 12674</a>)
  <li class=bug>
    Fixed a bug in executor/queue filtering for matrix projects.
    (<a href="https://github.com/jenkinsci/jenkins/pull/394">pull 394</a>)
  <li class=bug>
    Some of the context menu items have wrong links
    (<a href="https://issues.jenkins-ci.org/browse/JENKINS-12945">issue 12945</a>)
  <li class=rfe>
    Removed entries that don't make sense from the context menu
  <li class=rfe>
    Enable automatic hyperlinking on failed test summary.
    (<a href="https://github.com/jenkinsci/jenkins/pull/392">pull 392</a>)
  <li class=rfe>
    Performance improvement in JavaScript on modern browsers
    (<a href="https://github.com/jenkinsci/jenkins/pull/276">pull 276</a>)
  <li class=rfe>
    Matrix project execution order is made pluggable.
    (<a href="https://issues.jenkins-ci.org/browse/JENKINS-12778">issue 12778</a>)
</ul>
<h3><a name=v1.455>What's new in 1.455</a> (2012/03/12)</h3>
<ul class=image>
  <li class=bug>
    Fixed a regression in 1.453 with IE9
    (<a href="https://github.com/jenkinsci/jenkins/pull/397">pull 397</a>)
  <li class=bug>
    Fixed NPE in Groovy script execution via CLI (<a href="https://issues.jenkins-ci.org/browse/JENKINS-12302">issue 12302</a>)
  <li class=bug>
    Fixed bug where a queued build could start while the previous build was still in its post production state.
  <li class=bug>
    Improved the error retry logic of update center retrieval.
  <li class=bug>
    Update JavaMail to 1.4.4.
    (<a href="https://issues.jenkins-ci.org/browse/JENKINS-1152">issue 1152</a>, <a href="https://issues.jenkins-ci.org/browse/JENKINS-3983">issue 3983</a>)
  <li class=rfe>
    Integrated prototype.js 1.7
    (<a href="https://groups.google.com/forum/#!topic/jenkinsci-dev/rzHstHyK9Lo/discussion">discussion</a>)
  <li class=rfe>
    Supported programmatic retrieval/update of slave <tt>config.xml</tt>
  <li class=rfe>
    Breadcrumb now supports drop-down menu for faster navigation
    (<a href="https://groups.google.com/forum/#!topic/jenkinsci-dev/j9uCKnQB-Xw/discussion">discussion</a>)
  <li class=rfe>
    Configuration pages show a navigation drop-down menu in the breadcrumb bar to jump to sections
  <li class=rfe>
    Hyperlinks to model objects also supports drop-down menu for faster navigation.
    (<a href="https://groups.google.com/forum/#!topic/jenkinsci-dev/j9uCKnQB-Xw/discussion">discussion</a>)
  <li class=rfe>
    New ExtensionPoint to enforce naming conventions for projects/jobs and two implementations: Default (no restriction), Pattern (regex). 
    (<a href="https://issues.jenkins-ci.org/browse/JENKINS-12928">issue 12928</a>)
  <li class=rfe>
    <tt>java -jar jenkins.war</tt> now uses the HTTP only session cookie that's more robust against XSS vulnerability.
</ul>
<h3><a name=v1.454>What's new in 1.454</a> (2012/03/05)</h3>
<ul class=image>
  <li class=bug>
    Adjusted the HTML sanitization rules as they were too restrictive.
</ul>
<h3><a name=v1.453>What's new in 1.453</a> (2012/03/05)</h3>
<ul class=image>
  <li class='major bug'>
    Fixed a XSS vulnerability.
    (SECURITY-26)
  <li class='major bug'>
    Fixed a directory traversal vulnerability.
    (SECURITY-23)
  <li class=bug>
    Fixed a file descriptor leak on Windows
    (<a href="https://issues.jenkins-ci.org/browse/JENKINS-9882">issue 9882</a>)
  <li class=bug>
    'Age' column on 'Test Result' tab may show incorrect value when a test suite is divided into multiple junit files.
    (<a href="https://issues.jenkins-ci.org/browse/JENKINS-12457">issue 12457</a>)
  <li class=rfe>
    System Message - Doesnt appear on any view other than the default view.
    (<a href="https://issues.jenkins-ci.org/browse/JENKINS-7733">issue 7733</a>)
  <li class="rfe">
    Added UI component to show notification bar at the top of the page
  <li class="rfe">
    Users can configure search to be case insensitive.
    (<a href="https://issues.jenkins-ci.org/browse/JENKINS-850">issue 850</a>)
  <li class="rfe">
    Inline help now reports the plugin that contributes the said feature.
  <li class="rfe">
    Various configuration pages are getting the "apply" button.
  <li class="rfe">
    Avoid post-build depoy to Maven repository in release build
    (<a href="https://issues.jenkins-ci.org/browse/JENKINS-12397">issue 12397</a>)   
  <li class=rfe>
    Jenkins no longer failes to start if plugins have cyclic dependencies, but deactivates these plugins.
  <li class=rfe>
    Adding the video/webm mime type for files with extension .webm.
  <li class=rfe>
    update to guava 11.0.1
</ul>
<h3><a name=v1.452>What's new in 1.452</a> (2012/02/27)</h3>
<ul class=image>
  <li class=bug>
    Infinite loop or invalid next execution with crontab DoW=7
    (<a href="https://issues.jenkins-ci.org/browse/JENKINS-12357">issue 12357</a>)
  <li class=bug>
    Broken links to test results with '#' or '?' in the name
    (<a href="https://issues.jenkins-ci.org/browse/JENKINS-10458">issue 10458</a>)
  <li class="bug">
    Fix launching browser too early to http://localhost:8080 in OS X
    installer.
    (<a href="https://issues.jenkins-ci.org/browse/JENKINS-12622">issue 12622</a>)
  <li class="bug">
    Bundled slf4j binding to avoid classloader contraint violation in JBoss
    (<a href="https://issues.jenkins-ci.org/browse/JENKINS-12334">issue 12334</a>,
     <a href="https://issues.jenkins-ci.org/browse/JENKINS-12446">issue 12446</a>,
     <a href="https://issues.jenkins-ci.org/browse/JENKINS-12650">issue 12650</a>)
  <li class="bug">
    Fixed a UI problem with the "save" button that sticks to the bottom.
  <li class="rfe">
    Misc performance improvements
    (<a href="https://github.com/jenkinsci/jenkins/pull/342">pull 342</a>)
</ul>
<h3><a name=v1.451>What's new in 1.451</a> (2012/02/13)</h3>
<ul class=image>
  <li class=bug>
    The <tt>-c</tt> option in the <tt>build</tt> command wasn't working for some SCM.
  <li class=bug>
    Fix multi submit with shortcut key in script console.
    (<a href="https://github.com/jenkinsci/jenkins/pull/364">pull 364</a>)
  <li class=rfe>
    job rows in view should have id= for easy access
    (<a href="https://issues.jenkins-ci.org/browse/JENKINS-12490">issue 12518</a>)
  <li class=rfe>
    M2 job: create links to codehaus maven plugins and their goals
    (<a href="https://issues.jenkins-ci.org/browse/JENKINS-12529">issue 12529</a>)  
  <li class=rfe>
    Matrix job now allows delete whole matrix, including sub-jobs.
  <li class=bug>
    Fixed a bug in LDAP default root DN inference.
    (<a href="https://issues.jenkins-ci.org/browse/JENKINS-8152">issue 8152</a>)
  <li class=bug>
    <tt>ComputerListener.onOffline</tt> was not called when the client was terminated abruptly.
    (<a href="https://issues.jenkins-ci.org/browse/JENKINS-12680">issue 12680</a>)
  <li class=ref>
    CLI now supports also encrypted key file
  <li class=rfe>
    Recognize test results from eviware:maven-soapui-plugin.
    (<a href="https://issues.jenkins-ci.org/browse/JENKINS-11353">issue 11353</a>)    
</ul>
<h3><a name=v1.450>What's new in 1.450</a> (2012/01/30)</h3>
<ul class=image>
  <li class=bug>
    <tt>install-plugin</tt> CLI command fails to put a file in the right location when installing from URL.
  <li class=bug>
    Fixed a bug where long post-production processing in matrix jobs can cause incorrect abortion.
  <li class=bug>
    month should not be 0.
    (<a href="https://issues.jenkins-ci.org/browse/JENKINS-12356">issue 12356</a>)
  <li class=bug>
    "Create a new slave" page didn't auto-complete for copying.
    (<a href="https://issues.jenkins-ci.org/browse/JENKINS-12490">issue 12490</a>)
  <li class=bug>
    Fixed a bug in the auto-overwrite of bundled plugins.
  <li class=rfe>
    Upgrade to maven artifacts 3.0.4
  <li class=rfe>
    Running build via CLI now records actual user who started the build
</ul>
<h3><a name=v1.449>What's new in 1.449</a> (2012/01/23)</h3>
<ul class=image>
  <li class=bug>
    Build fails on "Deploy artifacts to Maven repository" due to trying to upload parent POM twice for release artifacts.
    (<a href="https://issues.jenkins-ci.org/browse/JENKINS-11248">issue 11248</a>)
  <li class=bug>
    Fixed an occasional "URI must start with a slash" error when the anonymous user doesn't have the read access.
  <li class="rfe">
    OS X installer can optionally create a new user &quot;jenkins&quot; and use
    it. This user has a writable home directory, making it possible to set up ssh for Jenkins.
  <li class="rfe">
    No workspace available message includes wiped out workspace as a potential cause.
    (<a href="https://issues.jenkins-ci.org/browse/JENKINS-10432">issue 10432</a>)
  <li class="bug">
    Stop users being created in memory if they failed to provide all the required registration information correctly.
    (<a href="https://issues.jenkins-ci.org/browse/JENKINS-7096">issue 7096</a>)
  <li class=bug>
    <tt>java -jar jenkins.war</tt> finally detects invalid command line options and report that as an error.
  <li class=rfe>
    When run in terminal, warning/error messages are colored.
</ul>
<h3><a name=v1.448>What's new in 1.448</a> (2012/01/17)</h3>
<ul class=image>
  <li class=bug>
    Location of the temporary file "Maven Global Settings" incompatible with release:prepare
    (<a href="https://issues.jenkins-ci.org/browse/JENKINS-12315">issue 12315</a>)
  <li class=bug>
    Failure to check the username/groupname in the matrix security shouldn't hide the user name
    (<a href="https://issues.jenkins-ci.org/browse/JENKINS-9519">issue 9519</a>)
  <li class=bug>
    Fixed a hash DoS vulnerability.
    (<a href="http://www.ocert.org/advisories/ocert-2011-003.html">SECURITY-22</a>)
  <li class=bug>
    Fixed "Deploy artifacts to Maven repository" as a promotion action.
    Requires promoted-builds plugin 2.5+.
    (<a href="https://issues.jenkins-ci.org/browse/JENKINS-11766">issue 11766</a>)
  <li class="bug">
    Fixed a bug in the symlink creation code on BSD platforms.
    <a href="https://issues.jenkins-ci.org/browse/JENKINS-12119">issue 12119</a>
  <li class="bug">
    Default e-mail suffix should be used to complete the domain name portion of the recipients list.
    (<a href="https://github.com/jenkinsci/jenkins/pull/324">pull #324</a>)
  <li class="bug">
    Closure execution after <tt>CLI.upgrade()</tt> should carry over the transport credential.
    <a href="https://issues.jenkins-ci.org/browse/JENKINS-10890">issue 10890</a>
  <li class="bug">
    Incorrect path delimiter used in ZipArchiver when creating archive on Windows.
    <a href="https://issues.jenkins-ci.org/browse/JENKINS-9942">issue 9942</a>
  <li class="rfe">
    <tt>.jpi</tt> is now supported as well as <tt>.hpi</tt> as a plugin extension.
    (<a href="https://github.com/jenkinsci/jenkins/pull/331">pull #331</a>)
  <li class="rfe">
    Windows service slave launcher now supports more generalized user account option.
    (<a href="https://github.com/jenkinsci/jenkins/pull/328">pull #328</a>)
  <li class="rfe">
    OSX installer now checks for the existence of JVM and open the browser in the end.
    (<a href="https://github.com/jenkinsci/jenkins/pull/329">pull #329</a>)
  <li class="rfe">
    Added the Reploy-To header support.
    (<a href="https://github.com/jenkinsci/jenkins/pull/306">pull #306</a>)
  <li class="rfe">
    The location of Maven local repository is now pluggable, and supported per-executor configuration out of the box.
    (<a href="https://github.com/jenkinsci/jenkins/pull/293">pull #293</a>)
  <li class="rfe">
    Jobs now support display name separate from its unique name
    <a href="https://issues.jenkins-ci.org/browse/JENKINS-11762">issue 11762</a>
</ul>
<h3><a name=v1.447>What's new in 1.447</a> (2012/01/09)</h3>
<ul class=image>
  <li class=bug>
    Fixed a hash DoS vulnerability.
    (<a href="http://www.ocert.org/advisories/ocert-2011-003.html">SECURITY-22</a>)
  <li class=bug>
  NullPointerException in maven-plugin: Maven3Builder / ExecutedMojo (1.445)
  (<a href="https://issues.jenkins-ci.org/browse/JENKINS-12259">issue 12259</a>)
  <li class='rfe'>
    Reduced overhead of maven jobs.
    (<a href="https://issues.jenkins-ci.org/browse/JENKINS-11883">issue 11883</a>)
  <li class=bug>
    Link to user profile from console output should go to the user ID, not the user name
    (<a href="https://issues.jenkins-ci.org/browse/JENKINS-12279">issue 12279</a>)
  <li class=bug>
    Copy artifacts fails on windows slaves due to failing to set a timestamp.
    (<a href="https://issues.jenkins-ci.org/browse/JENKINS-11073">issue 11073</a>)
</ul>
<h3><a name=v1.446>What's new in 1.446</a> (2012/01/02)</h3>
<ul class=image>
  <li class='major rfe'>
    Jenkins now acts as an SSH daemon
    (<a href="https://wiki.jenkins-ci.org/display/JENKINS/Jenkins+SSH">doc</a>)
  <li class='rfe'>
    Added hyperlinks to console output
    (<a href="https://github.com/jenkinsci/jenkins/pull/334">pull #334</a>)
  <li class='rfe'>
    Add option to disable mailnotifications for each failed maven module.
    (<a href="https://issues.jenkins-ci.org/browse/JENKINS-5695">issue 5695</a>)
  <li class='rfe'>
    Sort workspace file list based on request locale.
    (<a href="https://issues.jenkins-ci.org/browse/JENKINS-12139">issue 12139</a>)
</ul>
<h3><a name=v1.445>What's new in 1.445</a> (2011/12/26)</h3>
<ul class=image>
  <li class=rfe>
    CLI now supports using HTTP proxy for tunneling its TCP/IP connection.
  <li class=rfe>
    CLI now supports routing TCP/IP requests without going through HTTP reverse proxy.
  <li class=rfe>
    If reload fails, don't let the partially loaded state running, or risk the user overwriting the configs they have.
    (<a href="https://issues.jenkins-ci.org/browse/JENKINS-11204">issue 11204</a>)
  <li class=rfe>
    Update center UI improvement. "Install" button is now always visisble.
  <li class=rfe>
    Configuration UI improvement. "Save" button is always visible.
  <li class=bug>
    Fixed a bug where a large output from Maven can cause module log output to go out of sync with module build log files.
  <li class=bug>
    Confusing error message when the --username option is used on the system with the .ssh directory.
    (<a href="https://issues.jenkins-ci.org/browse/JENKINS-11873">issue 11873</a>)
  <li class=bug>
    Fixed prematurely re-drawn matrix test result graph.
</ul>
<h3><a name=v1.444>What's new in 1.444</a> (2011/12/19)</h3>
<ul class=image>
  <li class=rfe>
    Make the matrix configuration table looks like the rest of Jenkins tables.
    (<a href="https://issues.jenkins-ci.org/browse/JENKINS-10251">issue 10251</a>)
  <li class=rfe>
    Improved Italian translation.
  <li class=bug>
    Fixed the incorrect table border cropping
    (<a href="https://issues.jenkins-ci.org/browse/JENKINS-12061">issue 12061</a>)
</ul>
<h3><a name=v1.443>What's new in 1.443</a> (2011/12/12)</h3>
<ul class=image>
  <li class=bug>
    Wagon 2.0 upgrade broke the Redeploy task for webdav repositories
    (<a href="https://issues.jenkins-ci.org/browse/JENKINS-11318">issue 11318</a>)
  <li class=bug>
    Self-restart wasn't working with 32bit x86 Solaris
    (<a href="https://issues.jenkins-ci.org/browse/JENKINS-6629">issue 6629</a>)
  <li class=bug>
    Fixed IPv6 handling in Winstone
    (<a href="https://github.com/jenkinsci/winstone/pull/2">pull request #2</a>)
  <li class=bug>
    OS X installer can fail to set the file permissions correctly.
    (<a href="https://issues.jenkins-ci.org/browse/JENKINS-11714">issue 11714</a>)
  <li class=bug>
    Build history time line wasn't working for IE8.
    (<a href="https://issues.jenkins-ci.org/browse/JENKINS-7403">issue 7403</a>)
  <li class=bug>
    Build history time line should be resizable
    (<a href="https://issues.jenkins-ci.org/browse/JENKINS-11834">issue 11834</a>)
  <li class=bug>
    Fixed a bug in Windows registry enumeration with large data.
    (<a href="https://issues.jenkins-ci.org/browse/JENKINS-11767">issue 11767</a>)
  <li class=bug>
    Debian/Ubuntu init script does not wait long enough during stop operation
    (<a href="https://issues.jenkins-ci.org/browse/JENKINS-11744">issue 11744</a>)
  <li class=bug>
    Jenkins takes up too much space in /var/run
    (<a href="https://issues.jenkins-ci.org/browse/JENKINS-11366">issue 11366</a>)
  <li class=bug>
    Fixed a <tt>NoSuchMethodError</tt> on JBoss 5.1 EAP
    (<a href="https://issues.jenkins-ci.org/browse/JENKINS-11960">issue 11960</a>)
  <li class=bug>
    Use $JENKINS_USER in Debian postinst script.
    (<a href="https://issues.jenkins-ci.org/browse/JENKINS-5771">issue 5771</a>)
  <li class=bug>
    Fixed a bug where Jenkins failed to show localized text for Hebrew, Indonesian, and Yedish.
  <li class=bug>
    Canonical name of Maven artifacts may end with "-" if classifier is empty.
    (<a href="https://issues.jenkins-ci.org/browse/JENKINS-11819">issue 11819</a>) 
  <li class=rfe>
    Proxy configuration supported "no proxy host" setting to allow some hosts to bypass proxy.
    (<a href="https://issues.jenkins-ci.org/browse/JENKINS-8710">issue 8710</a>)
  <li class=rfe>
    Added/improved localization to Arabic, Bulgarian, Catalan, Czech, Danish, German, Greek, Esperanto, Spanish, Estonian, Basque, Finnish, French, Hebrew, Hindi, Hungarian, Indonesian, Icelandic, Italian, Kannada, Korean, Lithuanian, Latvian, Marathi, Norwegian, Dutch, Polish, Portugeese, Romanian, Russian, Slovak, Slovenian, Serbian, Swedish, Telgu, Turkish, Ukrainian, and Chinese. Thanks everyone!
</ul>
<h3><a name=v1.442>What's new in 1.442</a> (2011/12/05)</h3>
<ul class=image>
  <li class=bug>
    Workspaces mixed when launching multiple concurrent builds.
    (<a href="https://issues.jenkins-ci.org/browse/JENKINS-11825">issue 11825</a>)
  <li class=bug>
    Fixed ConcurrentModificationException in parallel Maven 3 builds.
    (<a href="https://issues.jenkins-ci.org/browse/JENKINS-11256">issue 11256</a>)
  <li class=rfe>
    Upgrade aether version to 1.13 and sisu to 2.3.0 .
  <li class=rfe>
    add new action type to enable plugins to intercept the maven 'goals and options' 
    (<a href="https://github.com/jenkinsci/jenkins/pull/316">pull #316</a>)
  <li class=rfe>
    Upgrade to Maven Wagon 2.1 which supports preemptive authz for dav deployment.
  <li class='major rfe'>
    Plugins can be now installed without taking Jenkins offline.
</ul>
<h3><a name=v1.441>What's new in 1.441</a> (2011/11/27)</h3>
<ul class=image>
  <li class=bug>
    If running as a daemon, don't daemonize one more time during restart.
    (<a href="https://issues.jenkins-ci.org/browse/JENKINS-11742">issue 11742</a>)
  <li class=bug>
    Fixed NPE in Subversion polling of Maven jobs.
    (<a href="https://issues.jenkins-ci.org/browse/JENKINS-11592">issue 11592</a>)
  <li class=rfe>
    CLI jar now has the version number in the manifest as well as the "-version" option.
</ul>
<h3><a name=v1.440>What's new in 1.440</a> (2011/11/17)</h3>
<ul class=image>
  <li class=bug>
    Sorting "diff" in test result requires 2 clicks
    (<a href="https://issues.jenkins-ci.org/browse/JENKINS-5460">issue 5460</a>)
  <li class=bug>
    java.io.IOException: Unexpected termination of the channel - SEVERE: I/O error in channel Chunked connection when using jenkins-cli.jar (works on older Hudson version)
    (<a href="https://issues.jenkins-ci.org/browse/JENKINS-11130">issue 11130</a>)
  <li class=bug>
    Debian init script now returns the proper exit code from the 'status' command.
    (<a href="https://issues.jenkins-ci.org/browse/JENKINS-11306">issue 11306</a>)
  <li class=bug>
    Fixed a bug in Mac OS X ProcessKiller argument parsing.
    (<a href="https://issues.jenkins-ci.org/browse/JENKINS-9634">issue 9634</a>)
  <li class=bug>
    Dependency wasn't recalculated with CLI "update-job" command.
    (<a href="https://issues.jenkins-ci.org/browse/JENKINS-11636">issue 11636</a>)
  <li class=rfe>
    Sortable table wasn't "stable" when there are same values in different rows
    (<a href="https://issues.jenkins-ci.org/browse/JENKINS-11551">issue 11551</a>)
  <li class=rfe>
    Managed windows slaves can be now run as a specific user account
    (<a href="https://github.com/jenkinsci/jenkins/pull/289">pull #289</a>) 
  <li class=rfe>
    Description field now has the preview button to test it inline.
    (<a href="https://github.com/jenkinsci/jenkins/pull/243">pull #243</a>)
  <li class=rfe>
    Record fingerprints of parent POMs - only working with Maven 2.2 or newer
    (<a href="https://issues.jenkins-ci.org/browse/JENKINS-8383">issue 8383</a>)
  <li class=rfe>
    Maven mojo records can be now sorted
</ul>
<h3><a name=v1.439>What's new in 1.439</a> (2011/11/14)</h3>
<ul class=image>
  <li class=bug>
    Fixed random OutOfMemoryError with console annotations
    (<a href="https://issues.jenkins-ci.org/browse/JENKINS-9349">issue 9349</a>)
  <li class=bug>
    Fix small UI issue on build queue.
    (<a href="https://issues.jenkins-ci.org/browse/JENKINS-11637">issue 11637</a>)
  <li class=rfe>
    Textbox for numbers should be type=number
    (<a href="https://issues.jenkins-ci.org/browse/JENKINS-11513">issue 11513</a>)
  <li class=rfe>
    Added an extension point to sort matrix configuration builds when executing them sequentially
    (<a href="https://github.com/jenkinsci/jenkins/pull/301">pull #301</a>) 
</ul>
<h3><a name=v1.438>What's new in 1.438</a> (2011/11/07)</h3>
<ul class=image>
  <li class='major bug'>
    Thanks to Luca De Fulgentis, fixed XSS vulnerability with the built-in servlet container.
    (SECURITY-17)
  <li class=bug>
    Repeated ids, expandTextArea() and multiple "Invoke Ant" build steps.
    (<a href="https://issues.jenkins-ci.org/browse/JENKINS-10989">issue 10989</a>)
  <li class=bug>
    Improve the resilience to the missing 'nextBuildNumber' file.
  (<a href="https://issues.jenkins-ci.org/browse/JENKINS-11563">issue 11563</a>)
  <li class=bug>
    NPE when running Maven 3 jobs with -T.
    (<a href="https://issues.jenkins-ci.org/browse/JENKINS-11458">issue 11458</a>)
  <li class=rfe>
    Support mailto: links in actions.
    (<a href="https://issues.jenkins-ci.org/browse/JENKINS-7725">issue 7725</a>)
  <li class=rfe>
    Rewrote the JDK installer to remove problematic HtmlUnit dependencies.
    (<a href="https://issues.jenkins-ci.org/browse/JENKINS-11420">issue 11420</a>)
</ul>
<h3><a name=v1.437>What's new in 1.437</a> (2011/10/31)</h3>
<ul class=image>
  <li class=rfe>
    Added MIME headers with job name and build result to notification emails.
  <li class=bug>
    "Changes" in Build Summary broken in IE standard mode since 1.434
    (<a href="https://issues.jenkins-ci.org/browse/JENKINS-11383">issue 11383</a>)
  <li class=bug>
    GET request to configSubmit wipes some configuration
    (<a href="https://issues.jenkins-ci.org/browse/JENKINS-11397">issue 11397</a>, <a href="https://issues.jenkins-ci.org/browse/JENKINS-7847">issue 7847</a>)
  <li class=bug>
    Jenkins logo headless when server is starting.
    (<a href="https://issues.jenkins-ci.org/browse/JENKINS-11444">issue 11444</a>)
  <li class=rfe>
    Allow update center CA certificates to be placed in $JENKINS_HOME/update-center-rootCAs
</ul>
<h3><a name=v1.436>What's new in 1.436</a> (2011/10/23)</h3>
<ul class=image>
  <li class=bug>
    Fixed a plugin boot problem that causes Jenkins to startup gracefully when some optional plugin dependencies aren't met (such as ivy to nant)
    (<a href="https://issues.jenkins-ci.org/browse/JENKINS-11279">issue 11279</a>)
  <li class=bug>
    Avoid overwriting the repository definitions.
    (<a href="https://issues.jenkins-ci.org/browse/JENKINS-11229">issue 11229</a>)
  <li class=bug>
    "Tailing" the console of an active job broken in 1.434
    (<a href="https://issues.jenkins-ci.org/browse/JENKINS-11307">issue 11307</a>)
  <li class=bug>
    Fingerprint's age should be sorted by its elapsed time
    (<a href="https://issues.jenkins-ci.org/browse/JENKINS-9210">issue 9210</a>)
  <li class=rfe>
    Improved the classloading performance
  <li class=rfe>
    Expose original file name as a String parameter on for FileParameters
    (<a href="https://issues.jenkins-ci.org/browse/JENKINS-11326">issue 11326</a>)
  <li class=rfe>
    Added hyperlinks to build trigger console messages.
    (<a href="https://github.com/jenkinsci/jenkins/pull/291">pull #291</a>) 
</ul>
<h3><a name=v1.435>What's new in 1.435</a> (2011/10/17)</h3>
<ul class=image>
  <li class=bug>
    Fixed the XML encoding sniffing problem in environments that have old JAXP
    (<a href="https://issues.jenkins-ci.org/browse/JENKINS-4525">issue 4525</a>)
  <li class=bug>
    Suggestions for search do not work since 1.433
    (<a href="https://issues.jenkins-ci.org/browse/JENKINS-11208">issue 11208</a>)
  <li class=rfe>
    "System Admin E-mail Address" is confusing label for notification mail "from"
    (<a href="https://issues.jenkins-ci.org/browse/JENKINS-11209">issue 11209</a>)    
</ul>
<h3><a name=v1.434>What's new in 1.434</a> (2011/10/09)</h3>
<ul class=image>
  <li class=bug>
    Add support for android-maven-plugin integration test reports and fix an error with 2.x maven-android-plugin
    (<a href="https://issues.jenkins-ci.org/browse/JENKINS-10913">issue 10913</a>)    
  <li class=bug>
    HTTPS on port 80 makes Jenkins infer his URI incorrectly
    (<a href="https://issues.jenkins-ci.org/browse/JENKINS-11151">issue 11151</a>)
  <li class=bug>
    Resizable textarea handle does not work if CodeMirror is enabled
    (<a href="https://issues.jenkins-ci.org/browse/JENKINS-11132">issue 11132</a>)
  <li class=bug>
    "Alternate settings file" build parameter is getting cleaned after job execution
    (<a href="https://issues.jenkins-ci.org/browse/JENKINS-10955">issue 10955</a>)
  <li class=rfe>
    upgrade Apache Maven Wagon to 2.0.
    (<a href="https://issues.jenkins-ci.org/browse/JENKINS-11164">issue 11164</a>)
  <li class=rfe>
    Made build SCM change set a weak reference to reduce heap usage 
  <li class=rfe>
    Added a way to show avatar images on user pages.
    (<a href="https://issues.jenkins-ci.org/browse/JENKINS-7494">issue 7494</a>)    
</ul>
<h3><a name=v1.433>What's new in 1.433</a> (2011/10/01)</h3>
<ul class=image>
  <li class=bug>
    Port on HTTP Proxy Configure accepts characters except the digits
    (<a href="https://issues.jenkins-ci.org/browse/JENKINS-11068">issue 11068</a>)
  <li class=bug>
    Broken link in help text of HTTP Proxy Configuration
    (<a href="https://issues.jenkins-ci.org/browse/JENKINS-11051">issue 11051</a>)
  <li class=bug>
    Broken help button for Log Recorders
    (<a href="https://issues.jenkins-ci.org/browse/JENKINS-11052">issue 11052</a>)
  <li class=bug>
    Fatal exception apparently within Xalan code on AIX
    (<a href="https://issues.jenkins-ci.org/browse/JENKINS-10851">issue 10851</a>) 
  <li class=bug>
    NOT_BUILT &amp; other build status are reported inconsistently
    (<a href="https://issues.jenkins-ci.org/browse/JENKINS-11013">issue 11013</a>)
  <li class=bug>
    Canceling a parent multi-config build produces non-deserializable build.xml
    (<a href="https://issues.jenkins-ci.org/browse/JENKINS-10903">issue 10903</a>)
  <li class=bug>
    Label of the master should be editable if cloud is set up.
    (<a href="https://issues.jenkins-ci.org/browse/JENKINS-11100">issue 11100</a>)
  <li class=rfe>
    Improved the error diagnosis by ping-driven connection termination.
    (<a href="https://issues.jenkins-ci.org/browse/JENKINS-11097">issue 11097</a>)
  <li class=rfe>
    YUI updated to 2.9
  <li class=rfe>
    Concurrent build is no longer beta
  <li class=rfe>  
    Permission check added when viewing configuration of computer set.
  <li class='major rfe'>  
    Maven project now supports arbitrary build steps
    (<a href="https://github.com/jenkinsci/jenkins/pull/233">pull #233</a>) 
  <li class='major rfe'>  
    Jenkins internally started using Guice for loading extensions
    (<a href="https://issues.jenkins-ci.org/browse/JENKINS-8751">issue 8751</a>) 
</ul>
<h3><a name=v1.432>What's new in 1.432</a> (2011/09/25)</h3>
<ul class=image>
  <li class=bug>
    JDK auto-installation does not respect proxy settings
    (<a href="https://issues.jenkins-ci.org/browse/JENKINS-10634">issue 10634</a>)
  <li class=bug>
    Tools download does not respect proxy settings
    (<a href="https://issues.jenkins-ci.org/browse/JENKINS-5271">issue 5271</a>)
  <li class=bug>
    Recover from a corrupted JSON update data file automatically
    (<a href="https://issues.jenkins-ci.org/browse/JENKINS-7034">issue 7034</a>)
  <li class=bug>
    Fixed the reported system reboot problem on installing JDK on Windows
    (<a href="https://issues.jenkins-ci.org/browse/JENKINS-7288">issue 7288</a>)
  <li class=bug>
    Fixed the OutOfMemoryError in trying to download/install JDK
    (<a href="https://issues.jenkins-ci.org/browse/JENKINS-10689">issue 10689</a>)
  <li class=rfe>
    Enabled shortcut key on script console
  <li class=rfe>
    Remember sortable table state into local storage
    (<a href="https://issues.jenkins-ci.org/browse/JENKINS-203">issue 203</a>)
</ul>
<h3><a name=v1.431>What's new in 1.431</a> (2011/09/19)</h3>
<ul class=image>
  <li class=bug>
    Jenkins unable to start if the /tmp/jna catalogue exists and is owned by a different user
    (<a href="https://issues.jenkins-ci.org/browse/JENKINS-10774">issue 10774</a>)
  <li class=rfe>
    Display the file size in the artifact list page
    (<a href="https://issues.jenkins-ci.org/browse/JENKINS-7798">issue 7798</a>)
  <li class=rfe>
    Fixed a file permission handling in the unzip code.
    (<a href="https://issues.jenkins-ci.org/browse/JENKINS-9577">issue 9577</a>)
  <li class=rfe>
    Add "un/check all" buttons on matrix-based security.
    (<a href="https://issues.jenkins-ci.org/browse/JENKINS-7565">issue 7565</a>)
</ul>
<h3><a name=v1.430>What's new in 1.430</a> (2011/09/11)</h3>
<ul class=image>
  <li class=bug>
    Added way to mark all plugins to be updated at once
    (<a href="https://issues.jenkins-ci.org/browse/JENKINS-10443">issue 10443</a>)
  <li class=bug>
    Fixed a bug in the UI JavaScript behavior with IE
  <li class=bug>
    Matrix project pages don't show latest test results.
    (<a href="https://issues.jenkins-ci.org/browse/JENKINS-10864">issue 10864</a>)
  <li class=rfe>
  Bundling <a href="https://wiki.jenkins-ci.org/display/JENKINS/Translation+Assistance+Plugin">the translation assistance plugin</a> in the hope of increasing the contribution.
  <li class=rfe>
  Introduce a fine-grained permission to control who is allowed to run the Groovy Console.
  <li class=rfe>
    Maven jobs should include fingerprints of their parent POMs
    (<a href="https://issues.jenkins-ci.org/browse/JENKINS-8383">issue 8383</a>)
  <li class=rfe>
    Add support for maven-android-plugin integration test reports
    (<a href="https://issues.jenkins-ci.org/browse/JENKINS-10913">issue 10913</a>)    
</ul>
<h3><a name=v1.429>What's new in 1.429</a> (2011/09/06)</h3>
<ul class=image>
  <li class=bug>
    maven submodule build fails doing mkdir on master.
    (<a href="https://issues.jenkins-ci.org/browse/JENKINS-10831">issue 10831</a>)
  <li class=bug>
    CLI clients should be able to see plugin classes
    <a href="http://jenkins.361315.n4.nabble.com/channel-example-and-plugin-classes-gives-ClassNotFoundException-tp3756092p3756092.html">report</a>
  <li class=bug>
    Fixed NPE in running <tt>assembly:assembly</tt> with Maven3
    (<a href="https://issues.jenkins-ci.org/browse/JENKINS-8837">issue 8837</a>)
  <li class=bug>
    Fixed a bug in one of the file copy operations that caused the copy-artifact plugin to fail to preserve the timestamp.
    (<a href="https://issues.jenkins-ci.org/browse/JENKINS-10805">issue 10805</a>)
  <li class=bug>
    Jenkins didn't start on IBM JDK.
    (<a href="https://issues.jenkins-ci.org/browse/JENKINS-10810">issue 10810</a>)
  <li class=bug>
    Fixed a possible NPE during the boot sequence
    (<a href="https://issues.jenkins-ci.org/browse/JENKINS-10799">issue 10799</a>)
  <li class=rfe>
    stdin/stdout based remote slaves, such as ones launched via SSH or script, now does a better redirect to avoid interference with JVM output to stdout.
    (<a href="https://issues.jenkins-ci.org/browse/JENKINS-8856">issue 8856</a>)
  <li class=bug>
    Project names in fingerprint records weren't updated when a project is renamed.
    (<a href="https://issues.jenkins-ci.org/browse/JENKINS-10330">issue 10330</a>)
  <li class=rfe>
    External job submision now supports &lt;displayName&gt; and &lt;description&gt; elements
    (<a href="https://github.com/jenkinsci/jenkins/pull/215">pull 215</a>)
</ul>
<h3><a name=v1.428>What's new in 1.428</a> (2011/08/29)</h3>
<ul class=image>
  <li class=bug>
    CLI jar download was making the browser prefer a wrong file name.
  <li class=bug>
    Link "Started by user XXX" broken on build status page if user name modified.
    (<a href="https://issues.jenkins-ci.org/browse/JENKINS-10698">issue 10698</a>)
  <li class=bug>
    404 error when clicking "Build History" link on MyView.
  <li class=bug>
    Add a DefaultViewsTabBar config.jelly to avoid jelly exception
    (<a href="https://issues.jenkins-ci.org/browse/JENKINS-10640">issue 10640</a>)
  <li class=rfe>
    go back to view page when job is deleted.
    (<a href="https://issues.jenkins-ci.org/browse/JENKINS-10510">issue 10510</a>)
  <li class=rfe>
    A Global Environment variable with an empty key would fail maven builds since 1.424. Ignore these variables instead of failing the build.
    (<a href="https://groups.google.com/forum/#!searchin/jenkinsci-users/timp/jenkinsci-users/YThhsdGBVwM/7_7GMYIYiRIJ">report</a>)

</ul>
<h3><a name=v1.427>What's new in 1.427</a> (2011/08/19)</h3>
<ul class=image>
  <li class='major bug'>
    Builds failing while archiving test result if build is running in different VM (e.g. IBM J9) than Jenkins is
    (<a href="https://issues.jenkins-ci.org/browse/JENKINS-10030">issue 10030</a>)
  <li class='major bug'>
    Maven builds failing with NullPointerException at the end.
    (<a href="https://issues.jenkins-ci.org/browse/JENKINS-10715">issue 10715</a>)
  <li class=bug>
    Jenkins self-restart causes process name to change from java to exe
    (<a href="https://issues.jenkins-ci.org/browse/JENKINS-9206">issue 9206</a>)
  <li class=bug>
    Fixed a bug where SSH public key authentication for CLI wasn't working for username/password based security realm.
    (<a href="https://issues.jenkins-ci.org/browse/JENKINS-10647">issue 10647</a>)
  <li class=bug>
    Failing to install a plugin from CLI should result in non-zero exit code
    (<a href="https://issues.jenkins-ci.org/browse/JENKINS-10057">issue 10057</a>)
  <li class=bug>
    Fixed NPE in trying to diagnose undefined job error.
    (<a href="https://issues.jenkins-ci.org/browse/JENKINS-7826">issue 7826</a>)
  <li class=bug>
    Disable auto refresh in slave markOffline screen
    (<a href="https://issues.jenkins-ci.org/browse/JENKINS-10608">issue 10608</a>)
  <li class=bug>
    Workspace-cleanup thread shouldn't delete custom workspace directories
    (<a href="https://issues.jenkins-ci.org/browse/JENKINS-8880">issue 8880</a>)
  <li class=rfe>
    Improved the speed of shutdown
  <li class=rfe>
    RPM package should honor user-modified configuration file better
    (<a href="https://issues.jenkins-ci.org/browse/JENKINS-10037">issue 10037</a>)
  <li class=rfe>
    OS X package now provides customizable commandline
    (<a href="https://github.com/jenkinsci/jenkins/pull/195">pull request 195</a>)
  <li class=rfe>
    Improved the remote API for queue
    (<a href="https://issues.jenkins-ci.org/browse/JENKINS-10414">issue 10414</a>)
  <li class=rfe>
    Added a dignosis CLI command to report the current granted authorities.
  <li class=rfe>
    Added a CLI command to set display name of the build
    (<a href="https://issues.jenkins-ci.org/browse/JENKINS-9126">issue 9126</a>)
  <li class=rfe>
    Added an option in CLI build command to check for SCM changes before carrying out a build
    (<a href="https://issues.jenkins-ci.org/browse/JENKINS-9968">issue 9968</a>)
  <li class=rfe>
    If CLI fails to connect via a JNLP Slave port, fall back to HTTP full-duplex.
    (<a href="https://issues.jenkins-ci.org/browse/JENKINS-10611">issue 10611</a>)
  <li class=rfe>
    Added two CLI commands to manipulate job by its XML definition.
    (<a href="https://issues.jenkins-ci.org/browse/JENKINS-8797">issue 8797</a>)
  <li class=rfe>
    Added two CLI commands to shutdown Jenkins
    (<a href="https://issues.jenkins-ci.org/browse/JENKINS-6594">issue 6594</a>)
  <li class=rfe>
    Fixed unclear text for Tabs with no jobs
    (<a href="https://issues.jenkins-ci.org/browse/JENKINS-9330">issue 9330</a>)
</ul>
<h3><a name=v1.426>What's new in 1.426</a> (2011/08/15)</h3>
<ul class=image>
  <li class=bug>
    Auto Install JDK asks for Oracle account, but the link goes 404.
    (<a href="https://issues.jenkins-ci.org/browse/JENKINS-10556">issue 10556</a>)
  <li class=rfe>
    Record and display who aborted builds.
    (<a href="https://issues.jenkins-ci.org/browse/JENKINS-5754">issue 5754</a>)
  <li class=rfe>
    Added API token support.
    (<a href="https://issues.jenkins-ci.org/browse/JENKINS-9363">issue 9363</a>)
  <li class=rfe>
    Maven Plugin can use settings and global settings files provided by the config provider plugin
  <li class=bug>
    Fixed background of title image
    (<a href="https://issues.jenkins-ci.org/browse/JENKINS-9571">issue 9571</a>)
</ul>
<h3><a name=v1.425>What's new in 1.425</a> (2011/08/08)</h3>
<ul class=image>
  <li class=rfe>
    Make syntax highlighting optional
    (<a href="https://issues.jenkins-ci.org/browse/JENKINS-10509">issue 10509</a>)
  <li class=bug>
    isPartial() check for matrix builds now only reference active configurations.
    (<a href="https://issues.jenkins-ci.org/browse/JENKINS-10197">issue 10197</a>)
  <li class=bug>
    Maven jobs building plugins were no longer identified as upstream snapshot dependencies.
    (<a href="https://issues.jenkins-ci.org/browse/JENKINS-10530">issue 10530</a>)
  <li class=bug>
    MAVEN_OPTS configuration wasn't expanding environment variables.
</ul>
<h3><a name=v1.424>What's new in 1.424</a> (2011/08/01)</h3>
<ul class=image>
  <li class='major bug'>
    Java Web Start binaries weren't signed.
    (<a href="http://jenkins.361315.n4.nabble.com/Launching-slave-agent-not-working-since-upgrading-from-1-421-to-1-423-td3696291.html">report</a>)
  <li class=bug>
    Fixed Maven build error if headless option is set and MAVEN_OPTS empty
    (<a href="https://issues.jenkins-ci.org/browse/JENKINS-10375">issue 10375</a>)
  <li class=bug>
    Tests not recognized as failed if test initialization failed
    (<a href="https://issues.jenkins-ci.org/browse/JENKINS-6700">issue 6700</a>)
  <li class=rfe>
    Support for gzipped log in consoleText
    (<a href="https://issues.jenkins-ci.org/browse/JENKINS-10400">issue 10400</a>)
  <li class=rfe>
    Expand variables in the Maven POM definition in Maven projects.
    (<a href="https://issues.jenkins-ci.org/browse/JENKINS-5885">issue 5885</a>)
  <li class=bug>
    Some CLI command are not available.
    (<a href="https://issues.jenkins-ci.org/browse/JENKINS-10418">issue 10418</a>)
  <li class=rfe>
    Maven jobs deploying or installing artifacts should be used for dependency graph instead of jobs which don't
    (<a href="https://issues.jenkins-ci.org/browse/JENKINS-10366">issue 10366</a>)
  <li class=rfe>
    Maven jobs which are disabled should be excluded from dependency graph
    (<a href="https://issues.jenkins-ci.org/browse/JENKINS-10367">issue 10367</a>)
  <li class='major rfe'>
    Updated JDK installer to reflect changes in Oracle download server
    (<a href="https://issues.jenkins-ci.org/browse/JENKINS-10511">issue 10511</a>)
  <li class='major bug'>
    Fixed memory leak in the master/slave communication.
    (<a href="https://issues.jenkins-ci.org/browse/JENKINS-10424">issue 10424</a>)
  <li class='bug'>
    Fixed a problem in the core that prevents CLI users from authenticating with Crowd plugin (and others like it.)
</ul>
<h3><a name=v1.423>What's new in 1.423</a> (2011/07/25)</h3>
<ul class=image>
  <li class='major bug'>
    Fixed a boot problem in 1.422.
</ul>
<h3><a name=v1.422>What's new in 1.422</a> (2011/07/25)</h3>
<ul class=image>
  <li class='major bug'>
    Fixed a regression in 1.421 that broke CentOS installations.
    (<a href="https://issues.jenkins-ci.org/browse/JENKINS-10354">issue 10354</a>)
  <li class=bug>
    When run as "java -jar jenkins.war", failing to listen on HTTP ports should be fatal.
  <li class=bug>
    Fixed a race condition in the fingerprint computation 
    (<a href="https://issues.jenkins-ci.org/browse/JENKINS-10346">issue 10346</a>)
  <li class=bug>
    Fixed an occasional NPE when running Maven jobs 
    (<a href="https://issues.jenkins-ci.org/browse/JENKINS-9822">issue 9822</a>)
  <li class=rfe>
    Added a new hudson.model.Computer.CREATE permission to limit who can create new slaves.
</ul>
<h3><a name=v1.421>What's new in 1.421</a> (2011/07/17)</h3>
<ul class=image>
  <li class=bug>
    NPE when requesting http://server/job/TEST-START/description and the description is empty
    (<a href="https://issues.jenkins-ci.org/browse/JENKINS-10182">issue 10182</a>)
  <li class=bug>
    Redeploy artifacts for the whole project wasn't showing up for Maven3 projects.
  <li class=bug>
    PAM authentication wasn't working with Ubuntu 11.04
    (<a href="https://issues.jenkins-ci.org/browse/JENKINS-9486">issue 9486</a>)
  <li class=bug>
    ToolCommandInstaller: Fix CR/LF and always make it Unix style.
    (<a href="https://issues.jenkins-ci.org/browse/JENKINS-9963">issue 9963</a>)
  <li class=bug>
    Empty emailAddress causes Mailer error.
    (<a href="https://issues.jenkins-ci.org/browse/JENKINS-10300">issue 10300</a>)
  <li class=bug>
    Label Alignment does not correctly work for top-level entries that span several lines
    (<a href="https://issues.jenkins-ci.org/browse/JENKINS-10253">issue 10253</a>)
  <li class=bug>
    Fixed a bug in Groovy view taglib rendering for "/lib/hudson"
  <li class=rfe>
    PAM authentication now works with CLI login mechanism.
    (<a href="https://issues.jenkins-ci.org/browse/JENKINS-9681">issue 9681</a>)
  <li class=rfe>
    Jenkins behaves better in JRebel-enhanced environment during core/plugin development
    (<a href="https://wiki.jenkins-ci.org/display/JENKINS/Developing+with+JRebel">details</a>)
  <li class=rfe>
    Generalized the mechanism to control scopes of security permissions
  <li class=rfe>
    Added an extension point to record arbitrary data to fingerprints.
  <li class=rfe>
    Build trigger dependency wasn't recalculated when jobs are copied.
  <li class=rfe>
    Exposed more remote APIs around archived Maven artifacts.
  <li class=rfe>
    Allow build directories and workspace directories in $JENKINS_HOME to be placed elsewhere.
    (<a href="https://issues.jenkins-ci.org/browse/JENKINS-8446">issue 8446</a>)
  <li class=rfe>
    Mac installer update: set file permissions to be more in line with Mac conventions.
    (<a href="https://github.com/jenkinsci/jenkins/pull/188">pull request 188</a>)
  <li class=rfe>
    Maven build script to produce the binary was significantly modified.
    (<a href="https://github.com/jenkinsci/jenkins/pull/193">pull request 193</a>)
</ul>
<h3><a name=v1.420>What's new in 1.420</a> (2011/07/11)</h3>
<ul class=image>
  <li class=bug>
    Fix: jenkins did not record test results generated by the GWT maven plugin
    (<a href="https://github.com/jenkinsci/jenkins/pull/186">pull request 186</a>)
  <li class=bug>
    Fixed a race condition in the remoting that can break the pipe support
    (<a href="https://issues.jenkins-ci.org/browse/JENKINS-8703">issue 8703</a>)
  <li class=bug>
    Restart button does not restart jenkins after plugin upload
    (<a href="https://issues.jenkins-ci.org/browse/JENKINS-10044">issue 10044</a>)
  <li class=bug>
    Fixed a file handle leak in <tt>GET config.xml</tt> API call
    (<a href="https://issues.jenkins-ci.org/browse/JENKINS-8042">issue 8042</a>)
  <li class=bug>
    Fixed the redundant/incorrect encoding handling in XML configuration files.
    (<a href="https://issues.jenkins-ci.org/browse/JENKINS-4525">issue 4525</a>)
  <li class=bug>
    File parameter didn't work correctly with matrix projects
    (<a href="https://issues.jenkins-ci.org/browse/JENKINS-10108">issue 10108</a>)
  <li class=bug>
    Fixed the double escaping problem in the update center error message
    (<a href="https://issues.jenkins-ci.org/browse/JENKINS-10081">issue 10081</a>)
  <li class=bug>
    Fixed JellyTagException in the manage page after Jenkins upgrade
    (<a href="https://issues.jenkins-ci.org/browse/JENKINS-10066">issue 10066</a>)
  <li class=rfe>
    Groovy script console is now syntax highlighted.
  <li class=rfe>
    Improved the form validation to the "restrict where jobs can run" field.
  <li class=rfe>
    Text area to enter description is now syntax highlighted.
  <li class=rfe>
    Don't recalculate internal dependency graph if Maven dependencies haven't changed
    (<a href="https://issues.jenkins-ci.org/browse/JENKINS-9301">issue 9301</a>)
</ul>
<h3><a name=v1.419>What's new in 1.419</a> (2011/07/05)</h3>
<ul class=image>
  <li class=bug>
    "Ant Version" field in "Invoke Ant" Build step missing in 1.416
    (<a href="https://issues.jenkins-ci.org/browse/JENKINS-10036">issue 10036</a>)
  <li class=bug>
    post build deployment task fails with : Unbuffered entity enclosing request can not be repeated.
    (<a href="https://issues.jenkins-ci.org/browse/JENKINS-10076">issue 10076</a>)
  <li class=bug>
    After an unsuccessful Maven incremental build, make sure that all modules are deployed on the next successful one.
    (<a href="https://issues.jenkins-ci.org/browse/JENKINS-5121">issue 5121</a>)
  <li class=bug>
    Fixed the permission issues on /Applications/Jenkins with OS X installer
    (<a href="https://issues.jenkins-ci.org/browse/JENKINS-9398">issue 9398</a>)
  <li class=bug>
    Block up-/downstream Projects of matrix projects
    (<a href="https://issues.jenkins-ci.org/browse/JENKINS-4959">issue 4959</a>)
  <li class=rfe>
    Just like SSH connector, managed Windows connector now allows the machine name to be specified.
    (<a href="https://github.com/jenkinsci/jenkins/pull/172">pull request #172</a>)
  <li class=rfe>
    Debian package no longer distributes /etc/apt/sources.list.d/jenkins.list
    (<a href="https://github.com/jenkinsci/jenkins/pull/170">pull request #170</a>)
  <li class=rfe>
    Added SSH public key based CLI authentication
    (<a href="https://wiki.jenkins-ci.org/display/JENKINS/Jenkins+CLI">wiki</a>)
  <li class=rfe>
    Jenkins OS X installer now starts Jenkins upon system boot, not upon user login
    (<a href="https://issues.jenkins-ci.org/browse/JENKINS-9399">issue 9399</a>)
  <li class=rfe>
    Improve the vertical alignment of form fields and labels
    (<a href="https://github.com/jenkinsci/jenkins/pull/175">pull request #175</a>)
  <li class=rfe>
    Improve the column sorting behaviours
    (<a href="https://github.com/jenkinsci/jenkins/pull/174">pull request #174</a>)
  <li class=rfe>
    Managed Windows slave launcher now lets you define a host name separately from the slave name.
    (<a href="https://issues.jenkins-ci.org/browse/JENKINS-10099">issue 10099</a>)
</ul>
<h3><a name=v1.418>What's new in 1.418</a> (2011/06/27)</h3>
<ul class=image>
  <li class='major bug'>
    Permissions from LDAP groups weren't working properly since 1.416
    (<a href="http://issues.jenkins-ci.org/browse/JENKINS-10075">issue 10075</a>)
  <li class=bug>
    "0 tests started to fail" makes no sense
    (<a href="https://github.com/jenkinsci/jenkins/pull/165">pull request #165</a>)
  <li class=bug>
    Defined a proper way to interrupt the build and mark it as a failure.
    (<a href="http://issues.jenkins-ci.org/browse/JENKINS-9203">issue 9203</a>)
  <li class=rfe>
    Prevent a occasional JavaScript safety warning message when running in HTTPS
  <li class=rfe>
    About page should not autorefresh
    (<a href="http://issues.jenkins-ci.org/browse/JENKINS-9967">issue 9967</a>)
  <li class=rfe>
    Added a new build parameter type that shows a text area
    (<a href="http://issues.jenkins-ci.org/browse/JENKINS-5577">issue 5577</a>)
  <li class=rfe>
    Making views more reusable outside the root object.
  <li class=ref>
    Added a new hudson.footerURL system property to tweak the link displayed at
    the bottom of the UI
  <li class=ref>
    Added a new hudson.security.WipeOutPermission system property to enable a
    new WipeOut permission controlling the "Wipe Out Workspace" action.
</ul>
<h3><a name=v1.417>What's new in 1.417</a> (2011/06/20)</h3>
<ul class=image>
  <li class='major bug'>
    Fixed a regression in 1.416 that broke cloud plugins like libvirt and EC2.
</ul>
<h3><a name=v1.416>What's new in 1.416</a> (2011/06/18)</h3>
<ul class=image>
  <li class=rfe>
    Make captcha support optional; remove LGPL jcaptcha
    (<a href="http://issues.jenkins-ci.org/browse/JENKINS-9915">issue 9915</a>)
  <li class=bug>
    Validate new view name relative to current context
  <li class=bug>
    Unfilled custom workspace textbox shouldn't be allowed.
    (<a href="http://issues.jenkins-ci.org/browse/JENKINS-9806">issue 9806</a>)
  <li class=bug>
    Fixed a race condition between remoting I/O operations.
    (<a href="http://issues.jenkins-ci.org/browse/JENKINS-9189">issue 9189</a>)
  <li class=bug>
    Fixed a bug in LDAP group search based on memberUid
    (<a href="https://github.com/jenkinsci/jenkins/pull/151">pull request #151</a>)
  <li class=bug>
    If the user tries to run Jenkins on Java 1.4 and earlier, detect that more gracefully.
  <li class=bug>
    Fixed NPE in site generation when building a single Maven module
    (<a href="http://issues.jenkins-ci.org/browse/JENKINS-7577">issue 7577</a>)
  <li class=bug>
    Fixed timeline on build trend page.
    (<a href="http://issues.jenkins-ci.org/browse/JENKINS-6439">issue 6439</a>)
  <li class=bug>
    Fixed the initialization order of plugins
    (<a href="http://issues.jenkins-ci.org/browse/JENKINS-9960">issue 9960</a>)
  <li class=bug>
    Label/node tree is not visible in multi-configuration project config page
    (<a href="http://issues.jenkins-ci.org/browse/JENKINS-9689">issue 9689</a>)
  <li class=rfe>
    <tt>LDAPBindSecurityRealm.groovy</tt> can be now overridden in <tt>$JENKINS_HOME</tt>
    if it exists.
  <li class=rfe>
    AJP port is customizable in RPM/OpenSUSE packages
    (<a href="https://github.com/jenkinsci/jenkins/pull/149">pull request #149</a>)
  <li class=rfe>
    "Deploy to Maven repository" post build task should default to unique version,
    as per Maven3 default.
    (<a href="http://issues.jenkins-ci.org/browse/JENKINS-9807">issue 9807</a>)
  <li class=rfe>
    Improved the URL hyperlinking behavior in the console output
    (<a href="https://github.com/jenkinsci/jenkins/pull/119">pull request #119</a>)
  <li class=rfe>
    Plugins can now override where jobs are executed.
  <li class=rfe>
    Rotate the slave log files instead of deleting them.
  <li class=rfe>
    Added a mechanism to control the XML parser behaviour
    (<a href="https://github.com/jenkinsci/jenkins/pull/67">pull request #67</a>)
  <li class=rfe>
    Minor UI improvements for Jenkins update center.
    (<a href="http://issues.jenkins-ci.org/browse/JENKINS-9212">issue 9212</a>)
  <li class='major rfe'>
    Added a mechanism to write views in Groovy. The interface isn't committed yet. We are looking for feedback.
</ul>
<h3><a name=v1.415>What's new in 1.415</a> (2011/06/12)</h3>
<ul class=image>
  <li class=bug>
    Output correct version from java -jar jenkins.war --version (broken since 1.410)
  <li class=bug>
    Correct usage text from java -jar jenkins.war --help
  <li class=bug>
    Incremental maven jobs: if POM parsing failed, do a full build next time.
    (<a href="http://issues.jenkins-ci.org/browse/JENKINS-9848">issue 9848</a>)
  <li class=bug>
    Do not expose the proxy password in the HTML for Update Center
    (<a href="http://issues.jenkins-ci.org/browse/JENKINS-4000">issue 4000</a>)
  <li class=rfe>
    CLI command page now lists all the available commands
    (<a href="http://issues.jenkins-ci.org/browse/JENKINS-9789">issue 9789</a>)
  <li class=rfe>
    Improve the post deployment job to make a clear error if you disabled artifacts archives
    (<a href="http://issues.jenkins-ci.org/browse/JENKINS-9791">issue 9791</a>)
  <li class=rfe>
    Post-build deploy task for Maven jobs : Repositories definitions can now be read from the POMs.
    (<a href="http://issues.jenkins-ci.org/browse/JENKINS-9786">issue 9786</a>)
  <li class=rfe>
    Run maven jobs as headless process. on OSX this avoid jumping Dock icon to take focus.
    (<a href="http://issues.jenkins-ci.org/browse/JENKINS-9785">issue 9785</a>)
  <li class=rfe>
    Reduce memory consumption of dependency calculation in maven jobs.
    (<a href="http://issues.jenkins-ci.org/browse/JENKINS-9845">issue 9845</a>)
  <li class=rfe>
    Strongly encrypt the proxy password
    (<a href="http://issues.jenkins-ci.org/browse/JENKINS-4002">issue 4002</a>)
  <li class=rfe>
    Added an extension point to allow prodding the NodeProvisioner into taking action faster than it might usually.
  <li class=bug>
    When there are absolutely no executors for a specific label, there was an unnecessary delay in provisioning the
    first node for that label.
</ul>
<h3><a name=v1.414>What's new in 1.414</a> (2011/06/04)</h3>
<ul class=image>
  <li class=bug>
    Fixed the concurrent modification exception in classloading during startup
  <li class=bug>
    Show an error message if no name is provided when creating a job (CLI)
    (<a href="http://issues.jenkins-ci.org/browse/JENKINS-6958">issue 6958</a>)
  <li class=bug>
    Fix unescaped apostrophe in French translation.
    (<a href="http://issues.jenkins-ci.org/browse/JENKINS-9699">issue 9699</a>)
  <li class=bug>
    Allow building multiple downstream dependencies on a single job via DependencyGraph and BuildTrigger.
    (<a href="http://issues.jenkins-ci.org/browse/JENKINS-8985">issue 8985</a>)
  <li class=bug>
    Catch FileNotFoundException in Maven builds if Mojos are executed from a classes directory.
    (<a href="https://issues.jenkins-ci.org/browse/JENKINS-5044">issue 5044</a>)
  <li class=bug>
    Fix NPE if node of last build isn't available anymore while polling for SCM changes.
    (<a href="https://issues.jenkins-ci.org/browse/JENKINS-9003">issue 9003 </a>)
  <li class=rfe>
    Set NODE_NAME for master node to "master"
    (<a href="http://issues.jenkins-ci.org/browse/JENKINS-9671">issue 9671</a>)
  <li class=rfe>
    Jenkins Maven build does not recognize Tycho surfire reports with new groupId org.eclipse.tycho
    (<a href="http://issues.jenkins-ci.org/browse/JENKINS-9326">issue 9326</a>)
  <li class=rfe>
    Add a default attribute to repeatableProperty and repeatable jelly tags
  <li class=rfe>
    Log which build steps have changed the build result to build console.
    (<a href="http://issues.jenkins-ci.org/browse/JENKINS-9687">issue 9687</a>)
</ul>
<h3><a name=v1.413>What's new in 1.413</a> (2011/05/22)</h3>
<ul class=image>
  <li class=bug>
    Fixed extra ' character in french translation.
    (<a href="http://issues.jenkins-ci.org/browse/JENKINS-9197">issue 9197</a>)
  <li class=bug>
    "Downgrade Jenkins" incorrectly shows 1.395
    (<a href="http://issues.jenkins-ci.org/browse/JENKINS-9656">issue 9656</a>)
  <li class=bug>
    Fixed NPE in <tt>GlobalMatrixAuthorizationStrategy.doCheckName</tt>
    (<a href="http://issues.jenkins-ci.org/browse/JENKINS-9412">issue 9412</a>)
  <li class=bug>
    Fixed a <tt>ClassCastException</tt> caused by multiple loading of the same class in different classloaders.
    (<a href="http://issues.jenkins-ci.org/browse/JENKINS-9017">issue 9017</a>)
  <li class=rfe>
    Support rebuilding a subset of matrix configurations
    (<a href="http://issues.jenkins-ci.org/browse/JENKINS-1613">issue 1613</a>)
  <li class=rfe>
    Gracefully handle old slave.jar to avoid <tt>AbstractMethodError</tt>
    (<a href="https://groups.google.com/d/topic/jenkinsci-dev/KqFw4nfiQdE/discussion">thread</a>)
  <li class=rfe>
    Debian packages now do log rotation
    (<a href="http://issues.jenkins-ci.org/browse/JENKINS-8641">issue 8641</a>)
  <li class=rfe>
    Provide more information to <tt>QueueTaskDispatcher</tt>
    (<a href="https://groups.google.com/d/topic/jenkinsci-dev/H1o_essBS_A/discussion">thread</a>)
  <li class=rfe>
    Replaced all gif images with png images (transparency support).
    (<a href="http://issues.jenkins-ci.org/browse/JENKINS-3969">issue 3969</a>)
  <li class=rfe>
    Boldify names of executed mojos for Freestyle and Maven2/3 jobs using Maven3 in console output.
    (<a href="https://issues.jenkins-ci.org/browse/JENKINS-9691">issue 9691</a>)
</ul>
<h3><a name=v1.412>What's new in 1.412</a> (2011/05/16)</h3>
<ul class=image>
  <li class=rfe>
    Wait until updates are successfully installed before restarting Jenkins
    (<a href="http://issues.jenkins-ci.org/browse/JENKINS-5047">issue 5047</a>)
</ul>
<h3><a name=v1.411>What's new in 1.411</a> (2011/05/09)</h3>
<ul class=image>
  <li class=bug>
    Allow blank rootDN in LDAPSecurityRealm.
    (<a href="http://jenkins.361315.n4.nabble.com/LDAP-and-empty-root-DN-values-td2216124.html">thread</a>)
  <li class=bug>
    Fixed the UI rendering problem when certain controls are nested together.
  <li class=bug>
    Auto-refresh is now disabled when triggering a build with parameters
    (<a href="http://issues.jenkins-ci.org/browse/JENKINS-7342">issue 7342</a>)
  <li class=bug>
    404 when clicking in the weather report column of a build that hasn't yet been run.
    (<a href="http://issues.jenkins-ci.org/browse/JENKINS-9532">issue 9532</a>)
  <li class=bug>
    Manually uploading a bundled plugin should trigger pin-down.
  <li class=bug>
    Clicking "History" from the left bar in a test result history page results in 404
    (<a href="http://issues.jenkins-ci.org/browse/JENKINS-5450">issue 5450</a>)
  <li class=rfe>
    Add active configurations in remote API for matrix projects.
    (<a href="http://issues.jenkins-ci.org/browse/JENKINS-9248">issue 9248</a>)
  <li class=rfe>
    Link to the console output from the status icon of an entry in the HistoryWidget.
  <li class=rfe>
    Exploit commons-codec for Base64 encoding rather than proprietary sun.misc.BASE64Encoder
    (<a href="http://issues.jenkins-ci.org/browse/JENKINS-9521">issue 9521</a>)
  <li class=rfe>
    Order of extension implementations is made bit more deterministic
</ul>
<h3><a name=v1.410>What's new in 1.410</a> (2011/05/01)</h3>
<ul class=image>
  <li class=bug>
    Maven3 with multiple threads does not work in Jenkins.
    Fix support of -Tx maven 3 option.
    (<a href="http://issues.jenkins-ci.org/browse/JENKINS-9183">issue 9183</a>)
  <li class=bug>
    Jenkins Maven build does not recognize Tycho surefire reports
    (<a href="http://issues.jenkins-ci.org/browse/JENKINS-9326">issue 9326</a>)
  <li class=bug>
    Fixed a persistence problem in <tt>View$PropertyList</tt>
    (<a href="http://issues.jenkins-ci.org/browse/JENKINS-9367">issue 9367</a>)
  <li class=bug>
    Added unique instance identifier to UDP broadcast and DNS multicast information.
    (<a href="http://issues.jenkins-ci.org/browse/JENKINS-9230">issue 9230</a>)
  <li class=bug>
    jenkins.xml explains how to use hudson.exe for Windows
    (<a href="https://issues.jenkins-ci.org/browse/JENKINS-9470">issue 9470</a>)
  <li class=rfe>
    Maven agent needs a fix for the 'hardcoded' socket connection to localhost
    (<a href="http://issues.jenkins-ci.org/browse/JENKINS-6795">issue 6795</a>)
  <li class=rfe>
    Support custom workspace for maven/ivy projects
    (<a href="http://issues.jenkins-ci.org/browse/JENKINS-8848">issue 8848</a>)
  <li class=rfe>
    Added a new extension point to execute background tasks more flexibly.
  <li class=rfe>
    Memory space monitor now works for Mac OS X Snow Leopard
    (<a href="http://issues.jenkins-ci.org/browse/JENKINS-9374">issue 9374</a>)
</ul>
<h3><a name=v1.409>What's new in 1.409</a> (2011/04/25)</h3>
<ul class=image>
  <li class=bug>
    Some french strings are incorrect after renaming to Jenkins
    (<a href="http://issues.jenkins-ci.org/browse/JENKINS-9334">issue 9334</a>)
  <li class=bug>
    Debian init script gives false positives for port already in use
    (<a href="http://issues.jenkins-ci.org/browse/JENKINS-9281">issue 9281</a>)
  <li class=bug>
    "include culprits" should treat unstable and failure as the same
    (<a href="http://issues.jenkins-ci.org/browse/JENKINS-4617">issue 4617</a>)
  <li class=bug>
    fixed "Copy existing job" autocompletion.
    (<a href="https://issues.jenkins-ci.org/browse/JENKINS-9384">issue 9384</a>)
  <li class=bug>
    Zip/tar files created by Jenkins now properly retains Unix file modes.
    (<a href="https://issues.jenkins-ci.org/browse/JENKINS-9397">issue 9397</a>)
  <li class=rfe>
    Added two new CLI commands "wait-node-online" and "wait-node-offline" to block until a slave becomes online/offline.
  <li class=rfe>
    Move Jenkins URL setting from E-mail Notification to its own section in the main configuration.
  <li class=rfe>
    Add LOADING overlay when triggering a build with parameters
    (<a href="http://issues.jenkins-ci.org/browse/JENKINS-9343">issue 9343</a>)
  <li class=rfe>
    Support self restart on Mac OS X 10.6 and onward
    (<a href="http://issues.jenkins-ci.org/browse/JENKINS-7537">issue 7537</a>)
  <li class=rfe>
    Added "about Jenkins" screen that shows the 3rd party license acknowledgement.
</ul>
<h3><a name=v1.408>What's new in 1.408</a> (2011/04/18)</h3>
<ul class=image>
  <li class='major bug'>
    Fixed a regression that resulted in too much escaping
    (<a href="http://issues.jenkins-ci.org/browse/JENKINS-9426">issue 9426</a>)
  <li class='bug'>
    Fixed a persistence problem in <tt>View$PropertyList</tt>
    (<a href="http://issues.jenkins-ci.org/browse/JENKINS-9367">issue 9367</a>)
</ul>
<h3><a name=v1.407>What's new in 1.407</a> (2011/04/15)</h3>
<ul class=image>
  <li class='major bug'>
    Implemented comprehensive preventive measure against cross-site scripting. 
    (SECURITY-14)
  <li class=bug>
    Javadoc links on maven job page with only one module
    (<a href="http://issues.jenkins-ci.org/browse/JENKINS-9202">issue 9202</a>)
  <li class=bug>
    Duplicate test results with Maven2 projects
    (<a href="http://issues.jenkins-ci.org/browse/JENKINS-1557">issue 1557</a>)
  <li class=bug>
    Re-fixed JDK1.6 dependency that has crept into the core in 1.400
    (<a href="http://issues.jenkins-ci.org/browse/JENKINS-8914">issue 8914</a>)
  <li class=bug>
    eclipse-plugin packaging doesn't work with maven plugin support.
    (<a href="http://issues.jenkins-ci.org/browse/JENKINS-8348">issue 8438</a>)
  <li class=bug>
    Failed to parse POMs for packaging swc.
    (<a href="http://issues.jenkins-ci.org/browse/JENKINS-8448">issue 8448</a>)
  <li class=bug>
    Fixed "AdjunctManager is not installed" error when Jenkins failed to startup.
    (<a href="http://issues.jenkins-ci.org/browse/JENKINS-9271">issue 9271</a>)
  <li class=rfe>
    Jenkins has a new logo, thanks to Charles Lowell at The Frontside
</ul>
<h3><a name=v1.406>What's new in 1.406</a> (2011/04/11)</h3>
<ul class=image>
  <li class=bug>
    Default viewport of the Timeline widgets were off by one day.
    (<a href="http://issues.jenkins-ci.org/browse/JENKINS-6439">issue 6439</a>)
  <li class=bug>
    Label expression logic wasn't supporting a binary operator sequence like "a || b || c"
    (<a href="http://issues.jenkins-ci.org/browse/JENKINS-8537">issue 8537</a>)
  <li class=bug>
    In matrix security, newly added rows weren't removable
  <li class=bug>
    Improve the stability of the test harness
  <li class=bug>
    Fixed a bug in handling ' and " in matrix build label axis
    (<a href="http://issues.jenkins-ci.org/browse/JENKINS-9009">issue 9009</a>)
  <li class=bug>
    Fixed NPE in the "deploy to Maven repository" as a post-action.
    (<a href="http://issues.jenkins-ci.org/browse/JENKINS-9084">issue 9084</a>)
  <li class=rfe>
    Performance: Specify image sizes for faster page loading
    (<a href="http://issues.jenkins-ci.org/browse/JENKINS-9182">issue 9182</a>)
  <li class=rfe>
    Support nested testsuites in the JUnit test result
    (<a href="http://issues.jenkins-ci.org/browse/JENKINS-6545">issue 6545</a>)
  <li class=rfe>
    Added an extension point to allow adding transient actions to computers.
  <li class=rfe>
    Added an extension point to allow associating custom properties with views.
  <li class=rfe>
    Actions can now override their rendering in the parent model object.
  <li class=rfe>
    Jenkins is exposed to DNS multi-cast as Jenkins now
  <li class=rfe>
    Added a mechanism for plugins to write an invisible job property
  <li class=rfe>
    Added a mechanism for plugins to write an invisible node property
</ul>
<h3><a name=v1.405>What's new in 1.405</a> (2011/04/04)</h3>
<ul class=image>
  <li class=bug>
    Fixed link to javadoc in maven modules and add link to generated test javadoc
  <li class=bug>
    Fixed an AbstractMethodError in ItemGroupMixin.create when using some older plugins.
  <li class=bug>
    The "last duration" column was broken since 1.403.
  <li class=bug>
    Fixed a bug where XML API can produce malformed XML.
    (<a href="http://issues.jenkins-ci.org/browse/JENKINS-8988">issue 8988</a>)
  <li class=bug>
    Archive maven artifacts by their canonical names to avoid possible name conflicts
    (<a href="http://issues.jenkins-ci.org/browse/JENKINS-9122">issue 9122</a>)
  <li class=bug>
    Marking modules as 'not build' in maven incremental builds didn't work anymore in maven 3 jobs
    (<a href="http://issues.jenkins-ci.org/browse/JENKINS-9072">issue 9072</a>)
  <li class=bug>
    In incremental maven builds, modules could be left unbuilt, although they had SCM changes
    (<a href="http://issues.jenkins-ci.org/browse/JENKINS-5764">issue 5764</a>)
  <li class=bug>
    Rebuilding dependency graph was taking much too long for big maven projects
    (<a href="http://issues.jenkins-ci.org/browse/JENKINS-7535">issue 7535</a>)    
  <li class=bug>
    Maven builds didn't work in JBoss 6.
  <li class=rfe>
    Ping setup for detecting bad master/slave communication is done more consistently now
    (<a href="http://issues.jenkins-ci.org/browse/JENKINS-8990">issue 8990</a>)
  <li class=rfe>
    Expand environment variables in fingerprint targets
    (<a href="http://issues.jenkins-ci.org/browse/JENKINS-9138">issue 9138</a>)
  <li class=rfe>
    Added an extension point to allow adding transient actions to computers.
</ul>
<h3><a name=v1.404>What's new in 1.404</a> (2011/03/27)</h3>
<ul class=image>
  <li class=bug>
    Regression in jenkins .401 maven plugin - deploy to repository post-task
    (<a href="http://issues.jenkins-ci.org/browse/JENKINS-9084">issue 9084</a>)
  <li class=bug>
    Fixed a bug in persisting user configuration that causes NPE in some plugins
    (<a href="http://issues.jenkins-ci.org/browse/JENKINS-9062">issue 9062</a>)
  <li class=bug>
    Replacement of some maven properties is not working
    (<a href="http://issues.jenkins-ci.org/browse/JENKINS-8573">issue 8573</a>)
  <li class=bug>
    Fixed JDK1.6 dependency that has crept into the core in 1.400
    (<a href="http://issues.jenkins-ci.org/browse/JENKINS-8914">issue 8914</a>)
  <li class=bug>
    When both "block build when upstream/downstream is building" are checked, the upstream block check wasn't taking effect.
    (<a href="http://issues.jenkins-ci.org/browse/JENKINS-8968">issue 8968</a>)
  <li class=bug>
    A project aggregating tests without any tests itself should now link properly
    to latest aggregated results, rather than broken link to non-existent test
    results.
  <li class=bug>
    Initial position of the "build time" timeline was off by one day
    (<a href="http://issues.jenkins-ci.org/browse/JENKINS-8865">issue 8865</a>)
  <li class=bug>
    Build list tables had "Date" as column label, but actual content of the column was "Time Since".
    (<a href="http://issues.jenkins-ci.org/browse/JENKINS-9102">issue 9102</a>)
  <li class=bug>
    PAM authentication fails to restore group membership information on "remember me" tokens.
    (<a href="http://issues.jenkins-ci.org/browse/JENKINS-9094">issue 9094</a>)
  <li class=bug>
    Upstream culprits did include culprits of an old build.
    (<a href="http://issues.jenkins-ci.org/browse/JENKINS-8567">issue 8567</a>)
  <li class=bug>
    Shell Task on Windows Slave Uses Incorrect /bin/sh.
    <a href="http://issues.jenkins-ci.org/browse/JENKINS-8449">issue 8449</a>)
  <li class=bug>
    NPE during run - fingerprint cleanup thread.
    <a href="http://issues.jenkins-ci.org/browse/JENKINS-6128">issue 6128</a>)
  <li class=bug>
    Failed to instantiate class hudson.slaves.DumbSlave.
    <a href="http://issues.jenkins-ci.org/browse/JENKINS-7174">issue 7174</a>)
  <li class=bug>
    "Last Duration" column was showing all N/A. Regression in 1.403
    <a href="http://issues.jenkins-ci.org/browse/JENKINS-9134">issue 9134</a>)
  <li class=rfe>
    Added the <tt>--mimeTypes</tt> command line option to define additional MIME type mappings.
  <li class=rfe>
    Added a new axis type to the matrix project that lets you use boolean expressions
    (<a href="https://github.com/jenkinsci/jenkins/pull/66">pull request #66</a>)
  <li class=rfe>
    Improved the error diagnostics when a remote method call fails to deserialize.
    (<a href="http://issues.jenkins-ci.org/browse/JENKINS-9050">issue 9050</a>)
  <li class=rfe>
    Added "Manage Jenkins" link to the left side panel.
    (<a href="http://issues.jenkins-ci.org/browse/JENKINS-7743">issue 7743</a>)
  <li class=rfe>
    LDAP group names are now available as-is for the use in authorization. No upper casing / no 'ROLE_' prefix.
  <li class=rfe>
    Added a new extension point to contribute build variables.
</ul>
<h3><a name=v1.403>What's new in 1.403</a> (2011/03/20)</h3>
<ul class=image>
  <li class='major bug'>
    Fixed a race condition in the remote data transfer that results in silent file copy failures.
    (<a href="http://issues.jenkins-ci.org/browse/JENKINS-7871">issue 7871</a>)
  <li class=bug>
   Maven Plugin : Successful build ends with NPE 
    (<a href="http://issues.jenkins-ci.org/browse/JENKINS-8436">issue 8436</a>)
  <li class=bug>
    Fixed a deadlock when upstream and downstream jobs are blocked on each other
    (<a href="http://issues.jenkins-ci.org/browse/JENKINS-8929">issue 8929</a>)
  <li class=bug>
    Email fails when sending to multiple recipients if _any_ of them are in error
    (<a href="http://issues.jenkins-ci.org/browse/JENKINS-9006">issue 9006</a>)
  <li class=bug>
    Ant properties with Windows %VAR% type variables did not expand since 1.370.
    (<a href="http://issues.jenkins-ci.org/browse/JENKINS-7442">issue 7442</a>)
  <li class=bug>
    Fixed a concurrent data access corruption in crumb generation.
  <li class=rfe>
    Allow maven builds to (opionally) make use of the token-macro-plugin.
  <li class=rfe>
    Proactively watch out for incomplete extensions to avoid cryptic NPE.
    (<a href="http://issues.jenkins-ci.org/browse/JENKINS-8866">issue 8866</a>)
  <li class=rfe>
    Added more event callbacks on <tt>ComputerListener</tt>
    (<a href="http://jenkins.361315.n4.nabble.com/Hooking-into-failed-slave-launches-td3339646.html">thread</a>)
  <li class=rfe>
    Improved the auto-completion for creating a job by copying.
  <li class=rfe>
    Improved the performance of the configuration page rendering by lazy-loading fragments.
  <li class=rfe>
    Introduced a behind-the-scene mechanism to lazy-load portions of HTML pages.
  <li class=rfe>
    Introduced a behind-the-scene mechanism to simplify server/client communication through JavaScript proxies.
  <li class=rfe>
    Added an option to aggregated test results to include failed builds as well as passing and unstable builds.
  <li class=rfe>
    Added autocompletion to "Build after other projects" textbox, with support for "autoCompleteField" on textboxes without a true field.
  <li class=rfe>
      Include OS type and version of slave in the system information page.
    (<a href="http://issues.jenkins-ci.org/browse/JENKINS-8996">issue 8996</a>)
</ul>
<h3><a name=v1.402>What's new in 1.402</a> (2011/03/20)</h3>
<ul class=image>
  <li class=bug>
    Botched release. It doesn't exist.
</ul>
<h3><a name=v1.401>What's new in 1.401</a> (2011/03/13)</h3>
<ul class=image>
  <li class=bug>
    Fix for JENKINS-8711 breaks deployments with credentials
    (<a href="http://issues.jenkins-ci.org/browse/JENKINS-8939">issue 8939</a>)
  <li class=bug>
    Environment variable not available for Maven build/POM parsing.
    (<a href="http://issues.jenkins-ci.org/browse/JENKINS-8865">issue 8865</a>)
  <li class=bug>
    Fixed a dead lock in concurrent builds of the same Maven projects.
      (<a href="http://issues.jenkins-ci.org/browse/JENKINS-4220">issue 4220</a>)
  <li class=bug>
    Plugin Manager incorrectly displays "Changes will take effect when you restart Jenkins".
    (<a href="http://issues.jenkins-ci.org/browse/JENKINS-8917">issue 8917</a>)
  <li class=rfe>
    Added Manage Jenkins link in sidepanel of Plugin Manager and Update Center.
    (<a href="http://issues.jenkins-ci.org/browse/JENKINS-8780">issue 8780</a>)
  <li class=rfe>
    Thread dump now reports all the threads from all the slaves, not just the master.
  <li class=rfe>
    Made the extension point implementation discovery logic customizable by a plugin
    (<a href="http://issues.jenkins-ci.org/browse/JENKINS-8897">issue 8897</a>)
  <li class=rfe>
    Defined a mechanism to replace some of the key UI text.
    (<a href="http://issues.jenkins-ci.org/browse/JENKINS-8579">issue 8579</a>)
</ul>
<h3><a name=v1.400>What's new in 1.400</a> (2011/03/06)</h3>
<ul class=image>
  <li class=bug>
    NPE during in parsing POMs for Multi Module Build
    (<a href="http://issues.jenkins-ci.org/browse/JENKINS-8525">issue 8525</a>)
  <li class=bug>
    Post build action deploy to maven repository can fail when using "use private maven repository option"
    (<a href="http://issues.jenkins-ci.org/browse/JENKINS-8711">issue 8711</a>)    
  <li class=bug>
    Groovy CLI command was failing to resolve plugin classes
    (<a href="http://issues.jenkins-ci.org/browse/JENKINS-8892">issue 8892</a>)    
  <li class=rfe>
    Exposing more key variables to the Groovy CLI command.
  <li class=rfe>
    Allow classworlds.conf to be externally configured for M3 builds
    (<a href="http://issues.jenkins-ci.org/browse/JENKINS-8905">issue 8905</a>)    
  <li class=bug>
    Configure the environment for Maven job type builds
    (<a href="http://issues.jenkins-ci.org/browse/JENKINS-8092">issue 8902</a>)
</ul>
<h3><a name=v1.399>What's new in 1.399</a> (2011/02/27)</h3>
<ul class=image>
  <li class='major bug'>
    On IBM JDKs, Jenkins incorrectly ended up closing stdout to read from forked processes.
    (<a href="http://issues.jenkins-ci.org/browse/JENKINS-8420">issue 8420</a>)
  <li class=bug>
    Fixed a race condition in obtaining the tail of the output from remote process.
    (<a href="http://issues.jenkins-ci.org/browse/JENKINS-7809">issue 7809</a>)
  <li class=bug>
    Jenkins was unable to kill/list up native processses on 64bit Mac JVMs.
  <li class=bug>
    Many messages about RecordReaper IllegalArgumentException
    (<a href="http://issues.jenkins-ci.org/browse/JENKINS-8647">issue 8647</a>)
  <li class=bug>
    Multiple polling events triggering a single build show up as multiple identical BuildActions in the sidebar, since there
    is only one polling log file, regardless of how many times polling happened. Should only be the latest polling instance now.
    (<a href="http://issues.jenkins-ci.org/browse/JENKINS-7649">issue 7649</a>)
  <li class=bug>
    Fix javascript errors on config pages when view name or user name contains an apostrophe.
    (<a href="http://issues.jenkins-ci.org/browse/JENKINS-8789">issue 8789</a>)
  <li class=bug>
    Fix expansion of builtin environment variables in Ant properties on Windows.
    (<a href="http://issues.jenkins-ci.org/browse/JENKINS-7442">issue 7442</a>)
  <li class=bug>
    Fixed a log rotation configuration problem on openSUSE.
    (<a href="http://issues.jenkins-ci.org/browse/JENKINS-5784">issue 5784</a>)
  <li class=bug>
    Fixed a bug in the OpenSUSE startup script (again)
    (<a href="http://issues.jenkins-ci.org/browse/JENKINS-5020">issue 5020</a>)
  <li class=rfe>
    Change prefix of BUILD_TAG variable to "jenkins-"
  <li class=rfe>
    Lock down maven plugin versions to shut up m3
    (<a href="http://issues.jenkins-ci.org/browse/JENKINS-7275">issue 7275</a>)
  <li class=rfe>
    <tt>BuildWrapper</tt>s can now act on the build in progress before the checkout occurs.
  <li class=rfe>
    Improved the process forking abstractions so that plugins can more easily read from child processes.
    (<a href="http://issues.jenkins-ci.org/browse/JENKINS-7809">issue 7809</a>)
</ul>
<h3><a name=v1.398>What's new in 1.398</a> (2011/02/20)</h3>
<ul class=image>
  <li class=bug>
    MavenBuild does not respect the "alternate settings" value of its parent MavenModuleSetBuild
    (<a href="http://issues.jenkins-ci.org/browse/JENKINS-8670">issue 8670</a>)
  <li class=bug>
    Jenkins wasn't telling build wrappers that builds were aborted when they were aborted.
    (<a href="http://issues.jenkins-ci.org/browse/JENKINS-8054">issue 8054</a>)
  <li class=bug>
    Maven deployment with uniqueVersion == true creating "new" versions for attached artifacts
    (<a href="http://issues.jenkins-ci.org/browse/JENKINS-8651">issue 8651</a>)    
  <li class=bug>
    Fixed a bug in the OpenSUSE startup script
    (<a href="http://issues.jenkins-ci.org/browse/JENKINS-5020">issue 5020</a>)
  <li class=bug>
    Fixed a XSS vulnerability in the project relationship page.
  <li class=bug>
    "apt-get purge" with Debian should really purge
  <li class=rfe>
    Added a new extension point to expose unprotected root action.
  <li class=rfe>
    While editing description, inline help should show the syntax guide based on the current markup formatter.
  <li class=rfe>
    Started exposing JENKINS_URL, JENKINS_SERVER_COOKIE env vars in addition to legacy HUDSON_* variables
</ul>
<h3><a name=v1.397>What's new in 1.397</a> (2011/02/12)</h3>
<ul class=image>
  <li class='major bug'>
    Fixed a master/slave communication problem since 1.378 that often manifests as "Not in GZIP format"
    (<a href="http://issues.jenkins-ci.org/browse/JENKINS-7745">issue 7745</a>)
  <li class=bug>
    When run as "java -jar jenkins.war", "~/.hudson" was still used as default.
    (<a href="http://issues.jenkins-ci.org/browse/JENKINS-8658">issue 8658</a>)
  <li class=bug>
    Debian package no longer messes around with the file permissions
    (<a href="http://issues.jenkins-ci.org/browse/JENKINS-4047">issue 4047</a>)
  <li class=bug>
    Fixed a JVM dependency in debian package so that it can run with OpenJDK
    (<a href="http://issues.jenkins-ci.org/browse/JENKINS-8159">issue 8159</a>)
  <li class=bug>
    Fixed a log rotation configuration problem on Red Hat
    (<a href="http://issues.jenkins-ci.org/browse/JENKINS-5784">issue 5784</a>)
  <li class=bug>
    Windows XP slave stopped working in 1.396 (related to name change)
    (<a href="http://issues.jenkins-ci.org/browse/JENKINS-8676">issue 8676</a>)
  <li class=bug>
    Unnecessary log messages if a remote pipe is not read until EOF
    (<a href="http://issues.jenkins-ci.org/browse/JENKINS-8592">issue 8592</a>)
  <li class=bug>
    Fixed a bug in the calendar computation.
    (<a href="http://issues.hudson-ci.org/browse/HUDSON-8656">issue 8656 in Hudson</a>)
  <li class=bug>
    Fixed an NPE when loading full build history.
    (<a href="http://issues.jenkins-ci.org/browse/JENKINS-8660">issue 8660</a>)
  <li class=bug>
    EXECUTOR_NUMBER uniqueness can degrate over time
    (<a href="http://issues.jenkins-ci.org/browse/JENKINS-4756">issue 4756</a>)
  <li class=bug>
    <tt>jenkins-cli.jar</tt> should honor <tt>JENKINS_URL</tt>.
  <li class=rfe>
    build RSS feeds now contain description of builds.
    (<a href="http://issues.jenkins-ci.org/browse/JENKINS-3935">issue 3935</a>)
  <li class=rfe>
    Debian package will force-terminate Jenkins if it fails to shut down in 5 seconds.
    (<a href="http://issues.jenkins-ci.org/browse/JENKINS-5415">issue 5415</a>)
</ul>
<h3><a name=v1.396>What's new in 1.396</a> (2011/02/02)</h3>
<ul class=image>
  <li class=bug>
    Fixed a bug in crontab "day of week" handling in locales where a week starts from Monday.
    (<a href="http://issues.jenkins-ci.org/browse/JENKINS-8401">issue 8401</a>)
  <li class=bug>
    If a master fails to ping a slave, it should be hard-disconnected.
  <li class=bug>
    "java -jar hudson.war --daemon" was forcing umask 027. This includes Debian/redhat packages.
    (<a href="http://issues.jenkins-ci.org/browse/JENKINS-5114">issue 5114</a>)
  <li class=rfe>
    If the JNLP-connected slave drops out without the master not noticing, allow the reconnection
    without rejecting it.
    (<a href="http://issues.jenkins-ci.org/browse/JENKINS-5055">issue 5055</a>)
  <li class='major rfe'>
    Fixed a trademark bug that caused a considerable fiasco by renaming to Jenkins
</ul>
<h3><a name=v1.395>What's new in 1.395</a> (2011/01/21)</h3>
<ul class=image>
  <li class=bug>
    Do not chmod/chown symlink targets in /var/lib/hudson (debian package)
    (<a href="http://issues.jenkins-ci.org/browse/JENKINS-8502">issue 8502</a>)
  <li class=bug>
    M2 and M3 builds behave differently when tests fail.
    (<a href="http://issues.jenkins-ci.org/browse/JENKINS-8415">issue 8415</a>)
  <li class=bug>
    Hudson was failing to record the connection termination problem in slave logs.
  <li class=bug>
    Node names can be edited to include slashes and then cannot be removed.
    (<a href="http://issues.jenkins-ci.org/browse/JENKINS-8438">issue 8437</a>)
  <li class=bug>
    Fix temporarily offline slaves not showing active jobs
    (<a href="http://issues.jenkins-ci.org/browse/JENKINS-8546">issue 8546</a>)
  <li class=rfe>
    Startup performance improvement
  <li class=rfe>
    Reduced the memory footprint used by fingerprints.
  <li class=rfe>
    Added a new extension point to support external login mechanisms.
  <li class=rfe>
    Heap dump of running Hudson instance can be obtained by requesting /heapDump from
    the browser.
  <li class=rfe>
    MavenReporter#postExecute parameter Throwable error is always empty in case of mojo failure
    (<a href="http://issues.jenkins-ci.org/browse/JENKINS-8493">issue 8493</a>)
  <li class=rfe>
    Improved the error diagnosis if a build fails because of the slave connectivity problem.
    (<a href="http://issues.jenkins-ci.org/browse/JENKINS-5073">issue 5073</a>)
</ul>
<h3><a name=v1.394>What's new in 1.394</a> (2011/01/15)</h3>
<ul class=image>
  <li class=bug> Parsing poms fails if a module is a path to a pom (and not to a directory)
   (<a href="http://issues.jenkins-ci.org/browse/JENKINS-8445">issue 8445</a>)
  <li class=bug> M3 builds doesn't have a colorized console
   (<a href="http://issues.jenkins-ci.org/browse/JENKINS-8411">issue 8411</a>)
  <li class=bug> Bad path for submodules
   (<a href="http://issues.jenkins-ci.org/browse/JENKINS-8452">issue 8452</a>)      
  <li class=rfe> Add more options to configure maven project building
   (<a href="http://issues.jenkins-ci.org/browse/JENKINS-8406">issue 8406</a>)
  <li class=rfe> Violations plugin tries to access nonexistant directory.
   (<a href="http://issues.jenkins-ci.org/browse/JENKINS-8418">issue 8418</a>)
  <li class=rfe> maven2 build fails due to 'RELEASE' plugin version.
   (<a href="http://issues.jenkins-ci.org/browse/JENKINS-8462">issue 8462</a>)          
  <li class=rfe>
   Block build when downstream projects are building.
   (<a href="http://issues.jenkins-ci.org/browse/JENKINS-7046">issue 7046</a>)  
   <li class=bug> nonRecursive option is not honored anymore when parsing pom
   (<a href="http://issues.jenkins-ci.org/browse/JENKINS-8484">issue 8484</a>)   
   <li class=ref>
   Maven 3 support : display same logging output as a maven build with the cli
   (<a href="http://issues.jenkins-ci.org/browse/JENKINS-8490">issue 8490</a>)           
</ul>
<h3><a name=v1.393>What's new in 1.393</a> (2011/01/09)</h3>
<ul class=image>
  <li class=rfe>
   Added CharacterEncodingFilter to prevent Non-ASCII characters from getting garbled.
  <li class=bug> Maven mirrors not used when project uses Maven 2.2
   (<a href="http://issues.jenkins-ci.org/browse/JENKINS-8387">issue 8387</a>) 
  <li class=bug> NPE while parsing POMs
   (<a href="http://issues.jenkins-ci.org/browse/JENKINS-8391">issue 8391</a>)   
  <li class=bug> M2 POMs aren't parsed if there is a M3 control error like an invalid scope in a plugin dep.
   (<a href="http://issues.jenkins-ci.org/browse/JENKINS-8395">issue 8395</a>)  
  <li class=bug> POMs parsing fails in m2 projects which has a wrong inheritence (m3 constraint).
   (<a href="http://issues.jenkins-ci.org/browse/JENKINS-8390">issue 8390</a>)      
</ul>
<h3><a name=v1.392>What's new in 1.392</a> (2010/12/31)</h3>
<ul class=image>
  <li class='major rfe'>
    Maven 3 support in maven-plugin. 
    (<a href="http://issues.jenkins-ci.org/browse/JENKINS-4988">issue 4988</a>)
  <li class=bug>
    Turn Off "Show Friendly HTTP Error Messages" Feature on the Server Side.
    (<a href="http://issues.jenkins-ci.org/browse/JENKINS-8352">issue 8352</a>)
  <li class=bug>
    Hudson installed as Windows service wasn't restarting properly
    (<a href="http://issues.jenkins-ci.org/browse/JENKINS-5090">issue 5090</a>)
  <li class=bug>
    Escape quotes.
    (<a href="http://issues.jenkins-ci.org/browse/JENKINS-8270">issue 8270</a>)
</ul>
<h3><a name=v1.391>What's new in 1.391</a> (2010/12/26)</h3>
<ul class=image>
  <li class=bug>
    failed to build with "Trigger builds remotely" enabled.
    (<a href="http://issues.jenkins-ci.org/browse/JENKINS-8319">issue 8319</a>)
  <li class=rfe>
    added a new extension point to use markup for job/user description
</ul>
<h3><a name=v1.390>What's new in 1.390</a> (2010/12/18)</h3>
<ul class=image>
  <li class=bug>
    " (from WhateverTest)" gratuitously appended to test result detail pages.
    (<a href="http://issues.jenkins-ci.org/browse/JENKINS-5655">issue 5655</a>)
  <li class=bug>
    Fixed a pipe leak to child processes.
    (<a href="http://issues.jenkins-ci.org/browse/JENKINS-8244">issue 8244</a>)
  <li class=bug>
    Fixed an NPE in ComputerRetentionWork
    (<a href="http://issues.jenkins-ci.org/browse/JENKINS-3696">issue 3696</a>)
  <li class=bug>
    Fixed an issue preventing to copy data on AIX, HP-UX or Linux for S/390.
    (<a href="http://issues.jenkins-ci.org/browse/JENKINS-8155">issue 8155</a>)
  <li class=rfe>
    Debian package init script now honors <tt>~/.profile</tt>.
  <li class=rfe>
    Build names (e.g., "#123") can be now modified by users/plugins to arbitrary text.
    (<a href="http://issues.jenkins-ci.org/browse/JENKINS-53">issue 53</a>,
     <a href="http://issues.jenkins-ci.org/browse/JENKINS-4884">issue 4884</a>)
  <li class=rfe>
    Allow the administrator to yank out dead executors.
</ul>
<h3><a name=v1.389>What's new in 1.389</a> (2010/12/11)</h3>
<ul class=image>
  <li class=rfe>
    Hide executors for offline nodes to conserve space in Build Executors Status list.
    (<a href="http://issues.jenkins-ci.org/browse/JENKINS-8252">issue 8252</a>)
  <li class=bug>
    throw AccessDeniedException if "Authentication Token" is invalid.
    (<a href="http://hudson.361315.n4.nabble.com/-td3069369.html">hudson-ja</a>)
</ul>
<h3><a name=v1.388>What's new in 1.388</a> (2010/12/04)</h3>
<ul class=image>
  <li class=bug>
    Failure to UDP broadcast shouldn't kill the Hudson bootup process.
  <li class=bug>
    Fixed an <tt>AbstractMethodError</tt> in listing up executors.
    (<a href="http://issues.jenkins-ci.org/browse/JENKINS-8106">issue 8106</a>)
  <li class=bug>
    Slaves launched by JNLP fail to reprot their version numbers.
    (<a href="http://issues.jenkins-ci.org/browse/JENKINS-8060">issue 8060</a>)
  <li class=bug>
    Restarting Hudson via debian init script didn't wait for the process to really terminate.
    (<a href="http://issues.jenkins-ci.org/browse/JENKINS-7937">issue 7937</a>)
  <li class=rfe>
    Test history with long build records had a scalability problem.
    (<a href="http://issues.jenkins-ci.org/browse/JENKINS-4621">issue 4621</a>)
  <li class=rfe>
    Added the build number to the test result graph tooltip.
  <li class=rfe>
    Added a new extension point to contribute transient View actions.
  <li class=rfe>
    Added "disable project" button.
  <li class=rfe>
    Added "set-build-description" CLI command.
</ul>
<h3><a name=v1.387>What's new in 1.387</a> (2010/11/27)</h3>
<ul class=image>
  <li class=bug>
    Avoid <tt>AbstractMethodError</tt> in the executors rendering.
  <li class=bug>
    Don't litter HUDSON_HOME with atomic*.xml files.
  <li class=bug>
    Hudson is made more robust in the face of malformed console annotations.
  <li class=rfe>
    Add parameter definition type and job name to job API
    (<a href="http://issues.jenkins-ci.org/browse/JENKINS-8133">issue 8133</a>)
  <li class=rfe>
    "Install as a service" now supports Vista and Windows 7.
  <li class=rfe>
    "Restart Hudson" button should appear when a plugin is manually installed.
  <li class=rfe>
    In this release only the background is changed until Dec 5th to i387 chip,
    to celebrate our 1.387 release (the feature is time bombed and will revert
    to the butler after that date.)
</ul>
<h3><a name=v1.386>What's new in 1.386</a> (2010/11/19)</h3>
<ul class=image>
  <li class=bug>
    Support CSRF protection when submitting results of an external job.
    (<a href="http://issues.jenkins-ci.org/browse/JENKINS-7961">issue 7961</a>)
  <li class=bug>
    Allow build to start when polling interval is shorter than quiet period and
    we need a workspace for polling.
    (<a href="http://issues.jenkins-ci.org/browse/JENKINS-8007">issue 8007</a>)
  <li class=bug>
    Fix escaping of some special characters when passing properties to Ant on Windows.
    (<a href="http://issues.jenkins-ci.org/browse/JENKINS-7657">issue 7657</a>)
  <li class=bug>
    Check poll_scm_threads.
  <li class=bug>
    "Retain long standard output/error" option could not be checked when
    configuring a job.
    (<a href="http://issues.jenkins-ci.org/browse/JENKINS-7562">issue 7562</a>)
  <li class=bug>
    Build number in Build History status was off-by-one.
    (<a href="http://issues.jenkins-ci.org/browse/JENKINS-7973">issue 7973</a>)
  <li class=bug>
    Check whether the name of ToolInstlation is not null.
    (<a href="http://issues.jenkins-ci.org/browse/JENKINS-8088">issue 8088</a>)
  <li class=bug>
    Prevent AbstractMethodError because of new method in Queue.Executor interface.
    (<a href="http://issues.jenkins-ci.org/browse/JENKINS-8033">issue 8033</a>)
  <li class=bug>
    View "Delete" permission was not checked properly for showing link.
    (<a href="http://issues.jenkins-ci.org/browse/JENKINS-7605">issue 7605</a>)
  <li class=bug>
    Fix javascript error in IE for some UI elements, such as one used by copyartifact plugin.
    (<a href="http://issues.jenkins-ci.org/browse/JENKINS-6756">issue 6756</a>)
  <li class=bug>
    Fix serialization of array containing null elements.
    (<a href="http://issues.jenkins-ci.org/browse/JENKINS-8006">issue 8006</a>)
  <li class=rfe>
    Update bundled subversion plugin to version 1.20 and ssh-slaves to version 0.14.
</ul>
<h4><s><a name=v1.385>What's new in 1.385</a> (2010/11/15)</s></h4>
<ul class=image>
  <li class=rfe> Oops, same as 1.384
</ul>
<h3><a name=v1.384>What's new in 1.384</a> (2010/11/05)</h3>
<ul class=image>
  <li class=bug>
    JDK download for auto installation was not honoring the proxy setting.
    (<a href="http://issues.jenkins-ci.org/browse/JENKINS-7327">issue 7327</a>)
  <li class=bug>
    Fixed the "Not in GZIP format" error when archiving site / copying files / etc.
    (<a href="http://issues.jenkins-ci.org/browse/JENKINS-7745">issue 7745</a>)
  <li class=bug>
    Fixed garbled node description.
    (<a href="http://hudson.361315.n4.nabble.com/-td3023036.html#a3023036">Hudson-ja</a>)
  <li class=bug>
    Fixed 404 Not Found error when downgrade buttons are clicked.
    (<a href="http://issues.jenkins-ci.org/browse/JENKINS-7988">issue 7988</a>)
  <li class=rfe>
    Label expression textbox for "Restrict where this project can be run" now
    provides autocompletion suggestions.
</ul>
<h3><a name=v1.383>What's new in 1.383</a> (2010/10/29)</h3>
<ul class=image>
  <li class="major bug">
    Fix security issue where a user with job configure permission could obtain
    admin permission for their session.
    (<a href="http://issues.jenkins-ci.org/browse/JENKINS-7256">issue 7256</a>)
  <li class=bug>
    Build wrappers can now decorate the launcher or logger for matrix builds.
    (<a href="http://issues.jenkins-ci.org/browse/JENKINS-7868">issue 7868</a>)
  <li class=bug>
    Fixed a bug where non-existent optional dependencies can result in a cascading load failure.
  <li class=rfe>
    Added extension point to allow plugins to add global filters to console
    log streams.
  <li class=rfe>
    Calculate "Estimated remaining time" for incremental Maven builds based on
    the modules which are actually being build.
    (<a href="http://issues.jenkins-ci.org/browse/JENKINS-6544">issue 6544</a>)
</ul>
<h3><a name=v1.382>What's new in 1.382</a> (2010/10/24)</h3>
<ul class=image>
  <li class=bug>
    Recognize initialization tasks from plugins.
    (<a href="http://issues.jenkins-ci.org/browse/JENKINS-5427">issue 5427</a>)
  <li class=bug>
    Hudson was failing to report error messages in several situations during a build.
  <li class=bug>
    UI for tying jobs to labels wasn't shown in some situations.
</ul>
<h3><a name=v1.381>What's new in 1.381</a> (2010/10/16)</h3>
<ul class=image>
  <li class=bug>
    Fixed a race condition.
  <li class=bug>
    Fixed issue with LabelAxis longer than 30 characters causing failures when saving matrix job configuration.
    (<a href="http://issues.jenkins-ci.org/browse/JENKINS-7500">issue 7500</a>)
  <li class=rfe>
    Improved packet fragmentation in Winstone when writing out HTTP responses.
  <li class=rfe><a href="http://wiki.jenkins-ci.org/display/JENKINS//Extension+Point+for+Project+Views+Navigation">Extension Point to provide alternate UI for Project Views implemented</a>
    (<a href="http://issues.jenkins-ci.org/browse/JENKINS-1467">issue 1467</a>)
</ul>
<h3><a name=v1.380>What's new in 1.380</a> (2010/10/09)</h3>
<ul class=image>
  <li class=bug>
    Safe restart was not working since 1.376
  <li class=bug>
    Don't let help icons get keyboard focus. This improves the keyboard navigability of the configuration page.
  <li class=bug>
    Debug message crept into the production code in 1.379.
    (<a href="http://issues.jenkins-ci.org/browse/JENKINS-7662">issue 7662</a>)
  <li class=bug>
    Fixed an AbstractMethodError in the UI with plugins (such as batch task.)
    (<a href="http://issues.jenkins-ci.org/browse/JENKINS-7546">issue 7546</a>)
  <li class=rfe>
    Add "proxy compatible" option to default crumb issuing algoritm
    (<a href="http://issues.jenkins-ci.org/browse/JENKINS-7518">issue 7518</a>)
</ul>
<h3><a name=v1.379>What's new in 1.379</a> (2010/10/02)</h3>
<ul class=image>
  <li class='major bug'>
    Fixed a pipe clogging problem that can result in a hanging build.
    (<a href="http://issues.jenkins-ci.org/browse/JENKINS-5977">issue 5977</a>,
     <a href="http://issues.jenkins-ci.org/browse/JENKINS-7572">issue 7572</a>)
  <li class=bug>
    Fixed a possible NPE in computing dependency changes.
  <li class=bug>
    Fixed the malformed HTTP request error recovery behavior in Winstone.
    (<a href="http://issues.jenkins-ci.org/browse/JENKINS-7201">issue 7201</a>)
  <li class=bug>
    When checking module descendant relationships, SCM changelog paths were using system file separators while module paths were always using /s.
    (<a href="http://issues.jenkins-ci.org/browse/JENKINS-7611">issue 7611</a>)
  <li class=bug>
    Hudson was creating multiple instances of <tt>PageDecorator</tt>s, resulting in data consistency problem.
    (<a href="http://hudson.361315.n4.nabble.com/PageDecorator-and-global-jelly-tp2552804p2552804.html">report</a>)
  <li class=bug>
    Fixed a possible AbstractMethodError 
    (<a href="http://issues.jenkins-ci.org/browse/JENKINS-7546">issue 7546</a>)
  <li class=rfe>
    Supported failsafe reports for the Maven2 job type.
    (<a href="http://issues.jenkins-ci.org/browse/JENKINS-4229">issue 4229</a>)
</ul>
<h3><a name=v1.378>What's new in 1.378</a> (2010/09/25)</h3>
<ul class=image>
  <li class='major bug'>
    Improving the master/slave communication to avoid pipe clogging problem.
    (<a href="http://issues.jenkins-ci.org/browse/JENKINS-5977">issue 5977</a>)
  <li class='major bug'>
    Rolling back to Ant 1.8.0 due to bug in Ant 1.8.1 file copy with large files.
    (<a href="http://issues.jenkins-ci.org/browse/JENKINS-7013">issue 7013</a>)
  <li class=bug>
    Multiple fingerprints and "redeploy artifacts" links are added to M2 builds when multiple forked lifecycles are invovled.
  <li class=bug>
    Computation of the module build time in the m2 job was incorrect when multiple forked lifecycles are involved.
  <li class=bug>
    Standardized logic for determining alternate settings file location in Maven projects for POM parsing and actual Maven execution.
    (<a href="http://issues.jenkins-ci.org/browse/JENKINS-4963">issue 4963</a>)
  <li class=bug>
    Side effect from earlier fix of <a href="http://issues.jenkins-ci.org/browse/JENKINS-7300">issue 7300</a> - some help files were linking to a now-moved file in SVN directly. Those are all changed to relative paths now.
  <li class=bug>
    BuildWrapper teardowns could not get result of build for Maven2 projects.
    (<a href="http://issues.jenkins-ci.org/browse/JENKINS-6033">issue 6033</a>)
  <li class=bug>
    Properly handle incremental builds of Maven projects using relative paths to modules.
    (<a href="http://issues.jenkins-ci.org/browse/JENKINS-5357">issue 5357</a>)
  <li class=bug>
    Setting of MAXOPENFILES was not reflected in the debian init script.
    (<a href="http://issues.jenkins-ci.org/browse/JENKINS-5721">issue 5721</a>)
  <li class=bug>
    Do not expose static resources under <tt>WEB-INF</tt> to clients
    (<a href="http://issues.jenkins-ci.org/browse/JENKINS-7457">issue 7457</a>)
  <li class=rfe>
    Console annotations are added to highlight warnings/errors in Maven
  <li class=rfe>
    If a polling initiated a build, capture its log to the build.
  <li class=rfe>
    Added a new extension point to prolong the quiet down period programmatically.
  <li class=rfe>
    Added a new extension point to make the ping behaviour customizable.
    (<a href="http://issues.jenkins-ci.org/browse/JENKINS-5249">issue 5249</a>)
  <li class=rfe>
    Added a new classloader ("a la" child first for plugin)
    (<a href="http://issues.jenkins-ci.org/browse/JENKINS-5360">issue 5360</a>)    
</ul>
<h3><a name=v1.377>What's new in 1.377</a> (2010/09/19)</h3>
<ul class=image>
  <li class=bug>
    Moved nulling out of buildEnvironments to cleanUp, so that node variables are available in Publishers.
    (<a href="http://issues.jenkins-ci.org/browse/JENKINS-5925">issue 5925</a>)
  <li class=bug>
    Fixed a persistence problem in the label properties.
    (<a href="http://issues.jenkins-ci.org/browse/JENKINS-7378">issue 7378</a>)
  <li class=bug>
    Fixed a problem in saving configuration for matrix projects with multiple label axes.
    (<a href="http://issues.jenkins-ci.org/browse/JENKINS-7281">issue 7281</a>)
  <li class=bug>
    Fixed French localization problem.
    (<a href="http://issues.jenkins-ci.org/browse/JENKINS-6003">issue 6003</a>,
     <a href="http://issues.jenkins-ci.org/browse/JENKINS-7404">issue 7404</a>)
  <li class=rfe>
    Matrix project now supports custom workspace.
    (<a href="http://issues.jenkins-ci.org/browse/JENKINS-5077">issue 5077</a>)
  <li class='major rfe'>
    Queue/execution model is extended to allow jobs that consume multiple executors on different nodes.
</ul>
<h3><a name=v1.376>What's new in 1.376</a> (2010/09/11)</h3>
<ul class=image>
  <li class=bug>
    Error in some remote API requests since 1.373.
    (<a href="http://issues.jenkins-ci.org/browse/JENKINS-7299">issue 7299</a>)
  <li class=bug>
    Fixed RSS of each user's "last builds only" are not found.
    (<a href="http://issues.jenkins-ci.org/browse/JENKINS-7384">issue 7384</a>)
  <li class=bug>
    Handle initialization problem more gracefully
    (<a href="http://issues.jenkins-ci.org/browse/JENKINS-7380">issue 7380</a>)
  <li class=bug>
    A matrix build configuration page with multiple nodes/labels was broken since 1.373.
    (<a href="http://issues.jenkins-ci.org/browse/JENKINS-7281">issue 7281</a>)
  <li class="rfe">
    Added downgrade support for the core and plugins.
</ul>
<h3><a name=v1.375>What's new in 1.375</a> (2010/09/07)</h3>
<ul class=image>
  <li class=bug>
    CLI login did not work for about half of the CLI commands (those defined via @CLIMethod annotation).
    (<a href="http://issues.jenkins-ci.org/browse/JENKINS-6628">issue 6628</a>)
  <li class=bug>
    Add escaping for comma character for Ant properties on Windows.
    (<a href="http://issues.jenkins-ci.org/browse/JENKINS-2149">issue 2149</a>)
  <li class=bug>
    Small update to empty Ant properties on Windows fix from 1.374, now also working for two consecutive empty properties.
    (<a href="http://issues.jenkins-ci.org/browse/JENKINS-7204">issue 7204</a>)
  <li class=bug>
    Fixed a possible race condition during Hudson start up.
  <li class=rfe>
    Improved the memory consumption when used with LDAP.
  <li class=rfe>
    Improved console annotations for Ant.
  <li class=rfe>
    (Internal) ConsoleNotes can now inject its associated CSS.
</ul>
<h3><a name=v1.374>What's new in 1.374</a> (2010/08/27)</h3>
<ul class=image>
  <li class=bug>
    Unable to add empty Ant properties on Windows since 1.370.
    (<a href="http://issues.jenkins-ci.org/browse/JENKINS-7204">issue 7204</a>)
  <li class=rfe>
    Maven2 projects now pick up Flexmojo test results automatically.
    (<a href="http://issues.jenkins-ci.org/browse/JENKINS-6893">issue 6893</a>)
  <li class=rfe>
    Auto-completion can be now easily added to text boxes by plugins. 
  <li class=rfe>
    Non build modules in incremental Maven builds are now set to NOT_BUILD at the beginning of the build, already. 
  <li class=rfe>
    Plugins can now transform the console output.
    (<a href="http://issues.jenkins-ci.org/browse/JENKINS-7112">issue 7112</a>)
  <li class=rfe>
    Administrator can unpin plugins that are pinned.
  <li class=rfe>
    Memory footprint reduction with fingerprints.
  <li class=rfe>
    Added "This build is disabled" on Matrix project when it disabled.
    (<a href="http://issues.jenkins-ci.org/browse/JENKINS-7266">issue 7266</a>)
</ul>
<h3><a name=v1.373>What's new in 1.373</a> (2010/08/23)</h3>
<ul class=image>
  <li class=bug>
    Fixed a config page regression in the matrix project.
    (<a href="http://issues.jenkins-ci.org/browse/JENKINS-7213">issue 7213</a>)
  <li class=bug>
    Ant target annotation should allow colon in the target name.
    (<a href="http://issues.jenkins-ci.org/browse/JENKINS-7026">issue 7026</a>)
  <li class=bug>
    Fixed a 1.372 regression in handling whitespace and other characters in label names.
    (<a href="http://issues.jenkins-ci.org/browse/JENKINS-7216">issue 7216</a>)
  <li class=bug>
    Allow use of username/password parameters for CLI when using LDAP authentication.
    (<a href="http://issues.jenkins-ci.org/browse/JENKINS-6628">issue 6628</a>)
  <li class=rfe>
    Axes in multi-configuration projects are now extensible.
  <li class=rfe>
    Multi-configuration projects now allow multiple label/node axes.
  <li class=rfe>
    Improved the layout algorithm of the matrix project visualization.
    (<a href="http://hudson.361315.n4.nabble.com/PATCH-Prefer-Y-axis-based-on-size-td2324178.html#a2324178">patch</a>)
  <li class=rfe>
    JUnit report archiving now captures stdout of tests run in Surefire.
    (<a href="http://issues.jenkins-ci.org/browse/JENKINS-4158">issue 4158</a>)
  <li class=rfe>
    Updated bundled ssh-slaves plugin to version 0.13.
</ul>
<h3><a name=v1.372>What's new in 1.372</a> (2010/08/13)</h3>
<ul class=image>
  <li class=rfe>
    Persist matrix-based security settings in a consistent order
    (<a href="http://issues.jenkins-ci.org/browse/JENKINS-7138">issue 7138</a>)
  <li class='major rfe'>
    Jobs can now use boolean expression over labels to control where they run.
</ul>
<h3><a name=v1.371>What's new in 1.371</a> (2010/08/09)</h3>
<ul class=image>
  <li class="major bug">
    A security hole in CLI command implementations enable unauthorized users
    from executing commands.
    (SECURITY-5)
</ul>
<h3><a name=v1.370>What's new in 1.370</a> (2010/08/07)</h3>
<ul class=image>
  <li class=bug>
    Added escaping of special characters when passing properties to Ant on Windows.
    (<a href="http://issues.jenkins-ci.org/browse/JENKINS-7108">issue 7108</a>)
  <li class=bug>
    Workaround issue in IBM JVM causing intermittent ClassNotFoundExceptions.
    (<a href="http://issues.jenkins-ci.org/browse/JENKINS-5141">issue 5141</a>)
  <li class=bug>
    Fixed a memory leak in Winstone
    (<a href="http://issues.jenkins-ci.org/browse/JENKINS-5119">issue 5119</a>)
  <li class=rfe>
    Updated bundled cvs plugin to version 1.2.
  <li class=rfe>
    Incorporated community contributed translations in Korean and Dutch.
</ul>
<h3><a name=v1.369>What's new in 1.369</a> (2010/07/30)</h3>
<ul class=image>
  <li class="major bug">
    <code>X-Hudson</code> header not being sent in 1.368.
    (<a href="http://issues.jenkins-ci.org/browse/JENKINS-7100">issue 7100</a>)
  <li class=bug>
    NPE on build after incremental Maven builds are aborted.
    (<a href="http://issues.jenkins-ci.org/browse/JENKINS-6429">issue 6429</a>)
  <li class=bug>
    On-demand slaves would launch even when "only for tied jobs" is set.
    (<a href="http://issues.jenkins-ci.org/browse/JENKINS-7054">issue 7054</a>)
  <li class=bug>
    Fix links to ant targets in console output view that were added in 1.367.
    (<a href="http://issues.jenkins-ci.org/browse/JENKINS-7041">issue 7041</a>)
  <li class=bug>
    Avoid error with invalid or null primary view, such as in upgrade from older Hudson.
    (<a href="http://issues.jenkins-ci.org/browse/JENKINS-6938">issue 6938</a>)
  <li class=bug>
    Support LogRotator deletion of old artifacts in multiconfiguration projects.
    (<a href="http://issues.jenkins-ci.org/browse/JENKINS-6925">issue 6925</a>)
  <li class=bug>
    Build queue was not saved in safeRestart or safeExit.
    (<a href="http://issues.jenkins-ci.org/browse/JENKINS-6804">issue 6804</a>)
  <li class=rfe>
    CLI can now work with a reverse proxy that requires BASIC auth.
    (<a href="http://issues.jenkins-ci.org/browse/JENKINS-3796">issue 3796</a>)
</ul>
<h3><a name=v1.368>What's new in 1.368</a> (2010/07/26)</h3>
<ul class=image>
  <li class=bug>
    Make <tt>/buildWithParameters</tt> support remote cause and user supplied cause text
    for build via authentication token, just as <tt>/build</tt> does.
    (<a href="http://issues.jenkins-ci.org/browse/JENKINS-7004">issue 7004</a>)
  <li class=bug>
    Auto install of JDK when master/slave are different platforms would fail.
    (<a href="http://issues.jenkins-ci.org/browse/JENKINS-6880">issue 6880</a>)
  <li class=bug>
    Modified to work with Tomcat 7.
    (<a href="http://issues.jenkins-ci.org/browse/JENKINS-6738">issue 6738</a>)
</ul>
<h3><a name=v1.367>What's new in 1.367</a> (2010/07/16)</h3>
<ul class=image>
  <li class=bug>
    Safe restart made Hudson unresponsive until all running jobs complete, since 1.361.
    (<a href="http://issues.jenkins-ci.org/browse/JENKINS-6649">issue 6649</a>)
  <li class=bug>
    Plugins with dependencies show wrong description on installed plugins page.
    (<a href="http://issues.jenkins-ci.org/browse/JENKINS-6966">issue 6966</a>)
  <li class=bug>
    Fix redirect after login when return URL has characters that need encoding.
    (<a href="http://issues.jenkins-ci.org/browse/JENKINS-6960">issue 6960</a>)
  <li class=bug>
    &lt;input type='hidden'&gt; field shouldn't be getting the plain text password value.
  <li class=rfe>
    Added a mechanism to register CLI option handler as an extension point.
  <li class=rfe>
    Added a CLI command 'set-build-result' that can be used from inside a build to set the build status.
  <li class=rfe>
    Show outline structure for Ant execution in the console output view.
  <li class=rfe>
    Remote API now supports the 'tree' filter query parameter which is more efficient and easier to use.
    (<a href="http://issues.jenkins-ci.org/browse/JENKINS-5940">issue 5940</a>)
</ul>
<h3><a name=v1.366>What's new in 1.366</a> (2010/07/09)</h3>
<ul class=image>
  <li class='major bug'>
    Fixed a possible security issue where a malicious user with the project
    configuration access can trick Hudson into leaking the proxy password,
    if Hudson is configured with a proxy with username/password.
    (SECURITY-3)
  <li class=bug>
    Delete contained module builds when a maven project build is deleted, to avoid
    orphaned builds which can then affect the displayed result of a prior build.
    (<a href="http://issues.jenkins-ci.org/browse/JENKINS-6779">issue 6779</a>)
  <li class=bug>
    Hide some sidepanel links that should not be shown in user-private views.
    (<a href="http://issues.jenkins-ci.org/browse/JENKINS-6832">issue 6832</a>)
  <li class=bug>
    Fix for file parameters that are copied to a subdirectory of the workspace.
    (<a href="http://issues.jenkins-ci.org/browse/JENKINS-6889">issue 6889</a>)
  <li class=bug>
    File parameters uploaded via the CLI are now displayed correctly on the build Parameters page.
    (<a href="http://issues.jenkins-ci.org/browse/JENKINS-6896">issue 6896</a>)
  <li class=bug>
    Allowed file parameters to be downloaded even when the name contains URL-unfriendly characters.
    (<a href="http://issues.jenkins-ci.org/browse/JENKINS-6897">issue 6897</a>)
  <li class=bug>
    Fixed a garbage in the raw console plain text output.
    (<a href="http://issues.jenkins-ci.org/browse/JENKINS-6034">issue 6034</a>)
  <li class=bug>
    "Hudson is loading" page didn't take the user back to the same page.
  <li class=rfe>
    Hudson can now remotely install JDK on Windows slaves when connecting via the
    "Let Hudson control this Windows slave as a Windows service" mode.
  <li class=rfe>
    The "Let Hudson control this Windows slave as a Windows service" mode now allows the same Windows slave
    to be used by multiple Hudson masters.
</ul>
<h3><a name=v1.365>What's new in 1.365</a> (2010/07/05)</h3>
<ul class=image>
  <li class='major bug'>
    Fixed a critical security problem. See <a href="http://infradna.com/content/security-advisory-2010-07-05">the advisory</a> for more details.
</ul>
<h3><a name=v1.364>What's new in 1.364</a> (2010/06/25)</h3>
<ul class=image>
  <li class=bug>
    Fixed a race condition where a queued build may get executed multiple times.
    (<a href="http://issues.jenkins-ci.org/browse/JENKINS-6819">issue 6819</a>)
  <li class=bug>
    Some UI labels related to JUnit results were shown in the wrong locale.
    (<a href="http://issues.jenkins-ci.org/browse/JENKINS-6824">issue 6824</a>)
  <li class=rfe>
    <tt>BuildWrapper</tt>s can now contribute build variables.
    (<a href="http://issues.jenkins-ci.org/browse/JENKINS-6497">issue 6497</a>)
</ul>
<h3><a name=v1.363>What's new in 1.363</a> (2010/06/18)</h3>
<ul class=image>
  <li class=bug>
    Fix queue handling to close locking gap between removing job from queue and starting build,
    to prevent unintended concurrent builds (refactor of change first made in 1.360).
    (<a href="http://hudson.361315.n4.nabble.com/Patch-to-fix-concurrent-build-problem-td2229136.html">report</a>)
  <li class=bug>
    Allow multiple dependencies between same two projects, as they may trigger under
    different conditions and with different parameters.
    (<a href="http://issues.jenkins-ci.org/browse/JENKINS-5708">issue 5708</a>)
  <li class=bug>
    Timeline on build trend page should use server timezone instead of always GMT.
    (<a href="http://issues.jenkins-ci.org/browse/JENKINS-6692">issue 6692</a>)
  <li class=bug>
    Don't mask the cause of the checkout related exception.
  <li class=bug>
    "who am I?" page should be visible to everyone.
  <li class=rfe>
    Avoid pointless and harmful redirection when downloading slave.jar. 
    (<a href="http://issues.jenkins-ci.org/browse/JENKINS-5752">issue 5752</a>)
  <li class=rfe>
    Cache downloaded JDKs.
  <li class=bug>
    Reinstall a JDK when a different version is selected.
    (<a href="http://issues.jenkins-ci.org/browse/JENKINS-5551">issue 5551</a>)
  <li class=rfe>
    Integrated community-contributed translations (Germany, Greek, Spanish, Finnish, Hungarian, Italian, Japanese, French,
    Russian, Slovenian, Dutch, Traditional Chinese, Swedish, Ukrainian, and Portuguese.) 
  <li class=rfe>
    Upgraded bundled Ant to version 1.8.1.
    (<a href="http://issues.jenkins-ci.org/browse/JENKINS-6562">issue 6562</a>)
</ul>
<h3><a name=v1.362>What's new in 1.362</a> (2010/06/11)</h3>
<ul class=image>
  <li class=bug>
    Restored optional container-based authentication for CLI.
    (<a href="http://issues.jenkins-ci.org/browse/JENKINS-6587">issue 6587</a>)
  <li class=bug>
    Fix javascript error when a plugin uses an empty <tt>dropdownList</tt>, resulting in LOADING overlay being left up.
    (<a href="http://issues.jenkins-ci.org/browse/JENKINS-6542">issue 6542</a>)
  <li class=rfe>
    Add setting so job views may show only enabled or disabled jobs.
    (<a href="http://issues.jenkins-ci.org/browse/JENKINS-6673">issue 6673</a>)
  <li class=rfe>
    File parameters can now be downloaded from the build Parameters page.
    (<a href="http://issues.jenkins-ci.org/browse/JENKINS-6719">issue 6719</a>)
  <li class=rfe>
    Added an ability to point to different update sites.
  <li class=rfe>
    Added a new extension point to plug in custom utility to kill processes.
  <li class=rfe>
    Added a proactive error diagnostics to look for a broken reverse proxy setup.
    (<a href="http://wiki.jenkins-ci.org/display/JENKINS//Running+Hudson+behind+Apache#RunningHudsonbehindApache-modproxywithHTTPS">report</a>)
</ul>
<h3><a name=v1.361>What's new in 1.361</a> (2010/06/04)</h3>
<ul class=image>
  <li class=bug>
    Fixed a bug where IE shows empty client cert dialog when connecting to HTTPS site run by Winstone.
    (<a href="http://hudson.361315.n4.nabble.com/winstone-container-and-ssl-td383501.html">report</a>)
  <li class=bug>
    "java -jar hudson.war" with AJP was broken.
    (<a href="http://issues.jenkins-ci.org/browse/JENKINS-5753">issue 5753</a>)
  <li class=bug>
    Safe restart stopped working on protected Hudson since 1.359.
    (<a href="http://issues.jenkins-ci.org/browse/JENKINS-6667">issue 6667</a>)
  <li class=bug>
    Parameterized jobs did not use configured quiet period.
    (<a href="http://issues.jenkins-ci.org/browse/JENKINS-6660">issue 6660</a>)
  <li class=bug>
    Fix form data conflict when fingerprinting is used with Promoted Builds plugin.
    (<a href="http://issues.jenkins-ci.org/browse/JENKINS-6642">issue 6642</a>)
  <li class=bug>
    Avoid possible exception at startup when some plugins have optional dependencies.
    (<a href="http://issues.jenkins-ci.org/browse/JENKINS-6435">issue 6435</a>)
  <li class=bug>
    Add <tt>autocomplete="off"</tt> for LDAP managerDN and managerPassword fields.
    (<a href="http://issues.jenkins-ci.org/browse/JENKINS-3586">issue 3586</a>)
  <li class=bug>
    Set a TCP timeout when slaves connect to the master.
    (<a href="http://issues.jenkins-ci.org/browse/JENKINS-6262">issue 6262</a>)
  <li class=bug>
    File parameter builds started with the CLI command no longer throw an NPE.
    (<a href="http://issues.jenkins-ci.org/browse/JENKINS-4296">issue 4296</a>)
  <li class=bug>
    Workaround for bug in Glassfish Enterprise.
    (<a href="http://issues.jenkins-ci.org/browse/JENKINS-6459">issue 6459</a>)
  <li class=bug>
    Ensure nested <tt>f:repeatable</tt> content does not inherit outer list when inner list is null.
    (<a href="http://issues.jenkins-ci.org/browse/JENKINS-6679">issue 6679</a>)
  <li class=rfe>
    Add two new permalinks to job pages: "Last unstable build" and "Last unsuccessful build".
  <li class=rfe>
    Allow the build number to be set so long as it's still bigger than the last build.
    (<a href="http://issues.jenkins-ci.org/browse/JENKINS-4930">issue 4930</a>)
  <li class=rfe>
    Copied jobs are now disabled until configuration is saved, so they don't start building before ready.
    (<a href="http://issues.jenkins-ci.org/browse/JENKINS-2494">issue 2494</a>)
  <li class=rfe>
    Reduced logging from jmDNS.
</ul>
<h3><a name=v1.360>What's new in 1.360</a> (2010/05/28)</h3>
<ul class=image>
  <li class=bug>
    A Java6 dependency had crept in in 1.359.
    (<a href="http://issues.jenkins-ci.org/browse/JENKINS-6653">issue 6653</a>)
  <li class=bug>
    Workaround for bug in Glassfish Enterprise.
    (<a href="http://issues.jenkins-ci.org/browse/JENKINS-6459">issue 6459</a>)
  <li class=rfe>
    Added an extension point to control the assignment of tasks to nodes.
    (<a href="http://issues.jenkins-ci.org/browse/JENKINS-6598">issue 6598</a>)
</ul>
<h3><a name=v1.359>What's new in 1.359</a> (2010/05/21)</h3>
<ul class=image>
  <li class=bug>
    Accept latest JRockit JVM release as a compatible JVM.
    (<a href="http://issues.jenkins-ci.org/browse/JENKINS-6556">issue 6556</a>)
  <li class=rfe>
    Hudson now broadcasts itself in DNS multicast at "_hudson._tcp.local" to facilitate auto-discovery from other tools
  <li class=rfe>
    Added the "-block" option to the "quiet-down" CLI command so that the command will block until the system really quiets down.
</ul>
<h3><a name=v1.358>What's new in 1.358</a> (2010/05/14)</h3>
<ul class=image>
  <li class=bug>
    Too much memory used by stdout/stderr from test results.
    (<a href="http://issues.jenkins-ci.org/browse/JENKINS-6516">issue 6516</a>)
  <li class=bug>
    Fixed a memory leak in Winstone sessions.
    (<a href="http://issues.jenkins-ci.org/browse/JENKINS-5119">issue 5119</a>)
  <li class=bug>
    Fix to handle usernames with colon character on Windows.
    (<a href="http://issues.jenkins-ci.org/browse/JENKINS-6476">issue 6476</a>)
  <li class=bug>
    Fixed the port number handling problem in debian init script.
    (<a href="http://issues.jenkins-ci.org/browse/JENKINS-6474">issue 6474</a>)
  <li class=bug>
    Fix FilePath.getParent() handling of edge cases.
    (<a href="http://issues.jenkins-ci.org/browse/JENKINS-6494">issue 6494</a>)
  <li class=bug>
    Fix css conflict introduced in 1.357 that caused missing data display in analysis plugins.
    (<a href="http://issues.jenkins-ci.org/browse/JENKINS-6496">issue 6496</a>)
  <li class=rfe>
    Support "optional=true" parameter for @Extension.
  <li class=rfe>
    Supported OpenSSL-style certificate/key file format with "java -jar hudson.war"
  <li class=rfe>
    If --httpsPort option is given without the certificate, run with a one-time self-signed certificate.
  <li class=rfe>
    Hudson shouldn't show a login error page unless the user really failed to login (think about when the user presses a back button.)
</ul>
<h3><a name=v1.357>What's new in 1.357</a> (2010/05/07)</h3>
<ul class=image>
  <li class=bug>
    Maven builds abort unexpectedly due to a SocketTimeoutException on machine with poor resources.
    (<a href="http://issues.jenkins-ci.org/browse/JENKINS-3273">issue 3273</a>)
  <li class=bug>
    Fix incorrect handling of ".." in paths with mix of / and \ separators since 1.349.
    (<a href="http://issues.jenkins-ci.org/browse/JENKINS-5951">issue 5951</a>)
  <li class=bug>
    Javadoc publishing should not fail build if javadoc is already current.
    (<a href="http://issues.jenkins-ci.org/browse/JENKINS-6332">issue 6332</a>)
  <li class=bug>
    Fix download of files/artifacts larger than 2GB.
    (<a href="http://issues.jenkins-ci.org/browse/JENKINS-6351">issue 6351</a>)
  <li class=bug>
    Build page may not list all of the artifacts since 1.348.
    (<a href="http://issues.jenkins-ci.org/browse/JENKINS-6371">issue 6371</a>)
  <li class=bug>
    Add workaround for Opera 10.52/53 bug causing error in saving job configuration.
    (<a href="http://issues.jenkins-ci.org/browse/JENKINS-6424">issue 6424</a>)
  <li class=bug>
    Fix createSymlink problem on *nix systems that do not use GNUCLibrary since 1.356.
    (<a href="http://issues.jenkins-ci.org/browse/JENKINS-6437">issue 6437</a>)
  <li class=bug>
    Hide add/edit description link on test result pages when user does not have
    permission to submit a description.
  <li class=rfe>
    Changed permission required to set description on test result pages
    from Build Job to Update Run.
  <li class=rfe>
    Add "LOADING" overlay on global and job config pages until form is ready for use.
  <li class=rfe>
    Email recipient lists now support build parameters.
    (<a href="http://issues.jenkins-ci.org/browse/JENKINS-6394">issue 6394</a>)
  <li class=rfe>
    Make it easier to see the latest update jobs on the Update Center page.
    (<a href="http://issues.jenkins-ci.org/browse/JENKINS-4255">issue 4255</a>)
  <li class=rfe>
    Allow plugins to use forms with an onsubmit handler, and fix "no-json" handling.
    (<a href="http://issues.jenkins-ci.org/browse/JENKINS-5927">issue 5927</a>)
  <li class=rfe>
    Updated bundled subversion plugin to version 1.17.
</ul>
<h3><a name=v1.356>What's new in 1.356</a> (2010/05/03)</h3>
<ul class=image>
  <li class=bug>
    Fix <tt>StringIndexOutOfBoundsException</tt> in console log from <tt>UrlAnnotator</tt>.
    (<a href="http://issues.jenkins-ci.org/browse/JENKINS-6252">issue 6252</a>)
  <li class=bug>
    Fixed potential deadlock between saving project config and getting project page.
    (<a href="http://issues.jenkins-ci.org/browse/JENKINS-6269">issue 6269</a>)
  <li class=bug>
    Fixed timeline display on build time trend page.
    (<a href="http://issues.jenkins-ci.org/browse/JENKINS-6439">issue 6439</a>)
  <li class=bug>
    Fixed garbled response of XML API if xpath is specified.
    (<a href="http://n4.nabble.com/Hudson-API-XML-td1723766.html#a1723766">ja@hudson.dev.javanet</a>)
  <li class=bug>
    Fix broken links for stopping jobs in executor list on pages for slave nodes or filtered views.
  <li class=bug>
    Fixed <tt>NoSuchMethodError</tt> with Maven and Ivy plugins.
    (<a href="http://issues.jenkins-ci.org/browse/JENKINS-6311">issue 6311</a>)
  <li class=rfe>
    Extension points can be now sorted.
</ul>
<h3><a name=v1.355>What's new in 1.355</a> (2010/04/16)</h3>
<ul class=image>
  <li class=bug>
    Colored ball image at top of build pages was broken for Hudson in some web
    containers (fixed by removing workaround for a Firefox bug fixed since 3.0.5/Dec2008).
    (<a href="http://issues.jenkins-ci.org/browse/JENKINS-2341">issue 2341</a>)
  <li class=bug>
    Console page while build is running did not wrap lines when viewed in IE.
    (<a href="http://issues.jenkins-ci.org/browse/JENKINS-5869">issue 5869</a>)
  <li class=bug>
    Fixed build history to indicate test failure for MavenBuild and MavenModuleSetBuild.
  <li class=bug>
    Make <tt>dropdownList</tt> work in repeatable content, such as a build step.
  <li class=bug>
    Fixed a bug where a job created via XML didn't properly receive upstream/downstream computation.
    (<a href="http://n4.nabble.com/Hudson-API-td1747758.html#a1747758">report</a>)
  <li class=bug>
    Argument masking wasn't working correctly for commands run on slaves
    (<a href="http://n4.nabble.com/Password-masking-when-running-commands-on-a-slave-tp1753033p1753033.html">report</a>)
  <li class=rfe>
    Added the slave retention strategy based on a schedule.
  <li class=rfe>
    Added to configure charset option of Mailer.
</ul>
<h3><a name=v1.354>What's new in 1.354</a> (2010/04/12)</h3>
<ul class=image>
  <li class=bug>
    POM parsing was still using the module root as the base for relative paths for alternate settings files.
    (<a href="http://issues.jenkins-ci.org/browse/JENKINS-6080">issue 6080</a>)
  <li class=bug>
    Fix dynamic updates of build history table when CSRF protection is turned on.
    (<a href="http://issues.jenkins-ci.org/browse/JENKINS-6072">issue 6072</a>)
  <li class=bug>
    Improved the error reporting mechanism in LDAP setting.
  <li class=bug>
    Raw console output contains garbage.
    (<a href="http://issues.jenkins-ci.org/browse/JENKINS-6034">issue 6034</a>)
  <li class=bug>
    Fixed a file handle leak in the slave connection.
    (<a href="http://issues.jenkins-ci.org/browse/JENKINS-6137">issue 6137</a>)
  <li class=bug>
    Quiet period wasn't taking effect properly when doing parameterized builds.
</ul>
<h3><a name=v1.353>What's new in 1.353</a> (2010/03/29)</h3>
<ul class=image>
  <li class=bug>
    Tagging a repository can result in NPE. 
  <li class=bug>
    Fix possible form submission error when using multiple combobox elements.
    (<a href="http://issues.jenkins-ci.org/browse/JENKINS-6025">issue 6025</a>)
  <li class=bug>
    Better escaping of test case names in test results pages.
    (<a href="http://issues.jenkins-ci.org/browse/JENKINS-5982">issue 5982</a>)
  <li class=bug>
    Make radio buttons work in repeatable content, such as a build step.
    (<a href="http://issues.jenkins-ci.org/browse/JENKINS-5028">issue 5028</a>)
  <li class=bug>
    Fixed the handling of verifying that the POM path entered for Maven projects exists.
    (<a href="http://issues.jenkins-ci.org/browse/JENKINS-4693">issue 4693</a>)
  <li class=rfe>
    Added link to builds in buildTimeTrend
    (<a href="http://issues.jenkins-ci.org/browse/JENKINS-3993">issue 3993</a>)
</ul>
<h3><a name=v1.352>What's new in 1.352</a> (2010/03/19)</h3>
<ul class=image>
  <li class=bug>
    Fixed a file handle leak when a copy fails.
    (<a href="http://issues.jenkins-ci.org/browse/JENKINS-5899">issue 5899</a>)
  <li class=bug>
    Replace '&gt;' with '_' in username, as already done for '&lt;'.
    (<a href="http://issues.jenkins-ci.org/browse/JENKINS-5833">issue 5833</a>)
  <li class=bug>
    Fix <tt>editableComboBox</tt> to select item when mouse click takes more than 100ms.
    (<a href="http://issues.jenkins-ci.org/browse/JENKINS-2722">issue 2722</a>)
  <li class=bug>
    Fixed NPE when configuring a view without "Regular expression".
  <li class=bug>
    Page shouldn't scroll up when the user opens/closes a stack trace in the test failure report.
  <li class=bug>
    Fixed a bug where Hudson can put a wrong help file link.
    (<a href="http://n4.nabble.com/Resolution-of-help-files-in-jelly-entries-tp1592533p1592533.html">report</a>)
  <li class=bug>
    Fixed Maven site goal archiving from slaves.
    (<a href="http://issues.jenkins-ci.org/browse/JENKINS-5943">issue 5943</a>)
  <li class=bug>
    Fixed a regression with NetBeans Hudson plugin progressive console output.
    (<a href="http://issues.jenkins-ci.org/browse/JENKINS-5941">issue 5941</a>)
  <li class=bug>
    Fixed a situation where a failure in plugin start up can prevent massive number of job loss. 
  <li class=rfe>
    Supported JBoss EAP 5.0.0 GA.
    (<a href="http://issues.jenkins-ci.org/browse/JENKINS-5922">issue 5922</a>)
  <li class=rfe>
    CLI commands on protected Hudson now asks a password interactively, if run on Java6.
  <li class=rfe>
    Added CLI 'login' and 'logout' commands so that you don't have to specify a credential
    for individual CLI invocation. 
  <li class=rfe>
    URLs in the console output are now hyperlinks. 
  <li class=rfe>
    Improved the URL annotation logic.
  <li class=rfe>
    Add drag&amp;drop support for <tt>f:repeatable</tt> lists and use this for
    the JDK/Ant/Maven installations in global config so these can be reordered.
  <li class=rfe>
    Integrated a new round of community-contributed localizations (ca, es, fi, fr, hi_IN, it, nl, ru, and sv_SE locales.)
</ul>
<h3><a name=v1.351>What's new in 1.351</a> (2010/03/15)</h3>
<ul class=image>
  <li class='major bug'>
    Regression in 1.350 that can delete old build artifacts.
    (<a href="http://n4.nabble.com/Warning-about-Hudson-1-350-Could-delete-your-artifacts-td1593483.html">report</a>)
</ul>
<h3><a name=v1.350>What's new in 1.350</a> (2010/03/12)</h3>
<ul class=image>
  <li class=bug>
    Fix handling of relative paths in alternate settings.xml path for Maven projects.
    (<a href="http://issues.jenkins-ci.org/browse/JENKINS-4693">issue 4693</a>)
  <li class=bug>
    Alternate settings, private repository, profiles, etc were not used in embedded Maven for
    deploy publisher.
    (<a href="http://issues.jenkins-ci.org/browse/JENKINS-4939">issue 4939</a>)
  <li class=bug>
    Make <tt>editableComboBox</tt> work in repeatable content, such as a build step.
  <li class=bug>
    If content is captured using <tt>&lt;j:set var=".."&gt;..content..&lt;/j:set&gt;</tt>,
    fixed this to use proper HTML rendering when appropriate.
  <li class=bug>
    '&lt;' and '&amp;' in the console output was not escaped since 1.349
    (<a href="http://issues.jenkins-ci.org/browse/JENKINS-5852">issue 5852</a>)
  <li class='major bug'>
    Fixed an <tt>AbstractMethodError</tt> in SCM polling under some circumstances.
    (<a href="http://issues.jenkins-ci.org/browse/JENKINS-5756">issue 5756</a>)
  <li class='major bug'>
    Fixed a <tt>ClassCastException</tt> in the Subversion plugin - now using Subversion plugin 1.13.
    (<a href="http://issues.jenkins-ci.org/browse/JENKINS-5827">issue 5827</a>)
  <li class=bug>
    The Maven Integration plugin link in the Update Center was going to a dead location.
    (<a href="http://issues.jenkins-ci.org/browse/JENKINS-4811">issue 4811</a>)
  <li class=bug>
    On RPM/DEB/etc installation, don't offer the self upgrade. It should be done by the native package manager.
    (<a href="http://n4.nabble.com/RPM-for-Hudson-1-345-does-not-Upgrade-Automatically-tp1579580p1579580.html">report</a>)
  <li class=bug>
    Fixed a possible lock up of slaves.
  <li class=rfe>
    Added advanced option to LogRotator to allow for removing artifacts from old builds
    without removing the logs, history, etc.
    (<a href="http://issues.jenkins-ci.org/browse/JENKINS-834">issue 834</a>)
  <li class=rfe>
    Authentication support in Hudson CLI.
    (<a href="http://issues.jenkins-ci.org/browse/JENKINS-3796">issue 3796</a>)
  <li class=rfe>
    Added console annotation support to SCM polling logs.
</ul>
<h3><a name=v1.349>What's new in 1.349</a> (2010/03/05)</h3>
<ul class=image>
  <li class=bug>
    Fix deserialization problem with fields containing double underscore.
    (<a href="http://issues.jenkins-ci.org/browse/JENKINS-5768">issue 5768</a>)
  <li class=bug>
    Fix deserialization problem for Exception objects where the XML has bad/old data.
    (<a href="http://issues.jenkins-ci.org/browse/JENKINS-5769">issue 5769</a>)
  <li class=bug>
    Fix serialization problem with empty CopyOnWriteMap.Tree.
    (<a href="http://issues.jenkins-ci.org/browse/JENKINS-5776">issue 5776</a>)
  <li class=bug>
    Fixed a bug that can cause 404 in the form validation check.
  <li class=rfe>
    Remote build result submission shouldn't hang forever even if Hudson goes down.
  <li class=rfe>
    Added a monitor for old or unreadable data in XML files and a manage screen to assist
    in updating files to the current data format and/or removing unreadable data from plugins
    that are no longer active.  "Manage Hudson" page will show a link if any old/unreadable
    data was detected.
  <li class=rfe>
    Added a mechanism to bundle <tt>init.groovy</tt> inside the war for OEM.
    (<a href="http://n4.nabble.com/preconfigured-hudson-war-tp1575216p1575216.html">report</a>)
  <li class=rfe>
    Added an extension point to annotate console output.
    (<a href="http://issues.jenkins-ci.org/browse/JENKINS-2137">issue 2137</a>)
</ul>
<h3><a name=v1.348>What's new in 1.348</a> (2010/02/26)</h3>
<ul class=image>
  <li class=rfe>
    Fixed a performance problem of the job/build top page when there are too many artifacts.
  <li class=rfe>
    Improved /etc/shadow permission checks.
</ul>
<h3><a name=v1.347>What's new in 1.347</a> (2010/02/19)</h3>
<ul class=image>
  <li class=bug>
    Fix javascript problem showing test failure detail for test name with a quote character.
    (<a href="http://issues.jenkins-ci.org/browse/JENKINS-1544">issue 1544</a>)
  <li class=bug>
    Hudson can incorrectly configure labels for the master when bleeding edge EC2 plugin is used.
  <li class=bug>
    Fixed the regression wrt the whitespace trimming caused by 1.346.
    (<a href="http://issues.jenkins-ci.org/browse/JENKINS-5633">issue 5633</a>)
  <li class=bug>
    Under some circumstances, Hudson can incorrectly delete the temporary directory itself.
    (<a href="http://issues.jenkins-ci.org/browse/JENKINS-5642">issue 5642</a>)
  <li class=bug>
    Newlines in MAVEN_OPTS environment variable can cause problems in other contexts.
    (<a href="http://issues.jenkins-ci.org/browse/JENKINS-5651">issue 5651</a>)
  <li class=rfe>
    Improved the form validation mechanism to support multiple controls.
    (<a href="http://issues.jenkins-ci.org/browse/JENKINS-5610">issue 5610</a>)
  <li class=rfe>
    Added message to slave log when it has successfully come online.
    (<a href="http://issues.jenkins-ci.org/browse/JENKINS-5630">issue 5630</a>)
</ul>
<h3><a name=v1.346>What's new in 1.346</a> (2010/02/12)</h3>
<ul class=image>
  <li class=bug>
    Maven modules should not be buildable when the parent project is disabled.
    (<a href="http://issues.jenkins-ci.org/browse/JENKINS-1375">issue 1375</a>)
  <li class=bug>
    Fixed the broken quiet period implementation when polling interval is shorter than
    the quiet period.  (Changes in SCM impls are needed for this to take effect.) 
    (<a href="http://issues.jenkins-ci.org/browse/JENKINS-2180">issue 2180</a>)
  <li class=bug>
    Escape username in URLs in case it contains special characters such as "#".
    (<a href="http://issues.jenkins-ci.org/browse/JENKINS-2610">issue 2610</a>)
  <li class=bug>
    Fix sidepanel link for People to be visible and show view-specific info when appropriate.
    (<a href="http://issues.jenkins-ci.org/browse/JENKINS-5443">issue 5443</a>)
  <li class=bug>
    Improved HTML rendering, not using closing tags that do not exist in HTML.
    (<a href="http://issues.jenkins-ci.org/browse/JENKINS-5458">issue 5458</a>)
  <li class=bug>
    Show better error message for missing view type selection when creating a view.
    (<a href="http://issues.jenkins-ci.org/browse/JENKINS-5469">issue 5469</a>)
  <li class=bug>
    Hudson wasn't properly streaming a large external build submission,
    which can result in OOME and unresponsiveness.
  <li class=rfe>
    Use fixed-width font in text area for shell/batch build steps.
    (<a href="http://issues.jenkins-ci.org/browse/JENKINS-5471">issue 5471</a>)
  <li class=rfe>
    Use user selected icon size on People page.
    (<a href="http://issues.jenkins-ci.org/browse/JENKINS-5447">issue 5447</a>)
  <li class=rfe>
    Speed/footprint improvement in the HTML rendering.
</ul>
<h3><a name=v1.345>What's new in 1.345</a> (2010/02/08)</h3>
<ul class=image>
  <li class='major bug'>
    Update center retrieval, "build now" link, and real-time console update was broken in 1.344.
    (<a href="http://issues.jenkins-ci.org/browse/JENKINS-5536">issue 5536</a>)
  <li class=bug>
    Fixed the backward incompatibility introduced in JENKINS-5391 fix in 1.344.
    (<a href="http://issues.jenkins-ci.org/browse/JENKINS-5391">issue 5391</a>)
</ul>
<h3><a name=v1.344>What's new in 1.344</a> (2010/02/05)</h3>
<ul class=image>
  <li class=bug>
    Removed the forced upper casing in parameterized builds.
    (<a href="http://issues.jenkins-ci.org/browse/JENKINS-5391">issue 5391</a>)
  <li class=bug>
    Password parameter on the disk should be encrypted.
    (<a href="http://issues.jenkins-ci.org/browse/JENKINS-5420">issue 5420</a>)
  <li class=bug>
    Duplicate entries on Upstream/Downstream project with "Build modules in parallel".
    (<a href="http://issues.jenkins-ci.org/browse/JENKINS-5293">issue 5293</a>)
  <li class=bug>
    "Projects tied on" should be "Projects tied to".
    (<a href="http://issues.jenkins-ci.org/browse/JENKINS-5451">issue 5451</a>)
  <li class=bug>
    Fixed the bug that prevents update center metadata retrieval in Jetty.
    (<a href="http://issues.jenkins-ci.org/browse/JENKINS-5210">issue 5210</a>)
  <li class=rfe>
    Show which plugins have already been upgraded in Plugin Manager.
    (<a href="http://issues.jenkins-ci.org/browse/JENKINS-2313">issue 2313</a>)
  <li class=rfe>
    Show Hudson upgrade status on manage page instead of offering same upgrade again.
    (<a href="http://issues.jenkins-ci.org/browse/JENKINS-3055">issue 3055</a>)
  <li class=rfe>
    Make badges in build history line up.
    (<a href="http://n4.nabble.com/Align-lock-sign-of-keep-build-forever-td1016427.html">report</a>)
</ul>
<h3><a name=v1.343>What's new in 1.343</a> (2010/01/29)</h3>
<ul class=image>
  <li class=bug>
    Don't report a computer as idle if it running the parent job for a matrix project.
    (<a href="http://issues.jenkins-ci.org/browse/JENKINS-5049">issue 5049</a>)
  <li class=bug>
    Improve error message for a name conflict when renaming a job.
    (<a href="http://issues.jenkins-ci.org/browse/JENKINS-1916">issue 1916</a>)
  <li class=bug>
    Job description set via the remote API was not saved.
    (<a href="http://issues.jenkins-ci.org/browse/JENKINS-5351">issue 5351</a>)
  <li class=bug>
    Work around a JVM bug on Windows that causes the "Access denied" error
    while creating a temp file.
    (<a href="http://issues.jenkins-ci.org/browse/JENKINS-5313">issue 5313</a>)
  <li class=bug>
    Fixed a NPE in the update center with the container authentication mode.
    (<a href="http://issues.jenkins-ci.org/browse/JENKINS-5382">issue 5382</a>)
  <li class=bug>
    Global MAVEN_OPTS for Maven projects wasn't getting loaded properly for configuration.
    (<a href="http://issues.jenkins-ci.org/browse/JENKINS-5405">issue 5405</a>)
  <li class=bug>
    Fix for parameterized project with choice parameter value that has &lt; or &gt; character.
    (<a href="http://n4.nabble.com/Fwd-IllegalArgumentException-when-use-parametrised-build-with-choice-parametr-td1311451.html#a1311451">report</a>)
  <li class=bug>
    Build queue was showing some of the items in the wrong order &mdash; it should show new ones first and
    old ones later.
  <li class=rfe>
    Move form to adjust logging levels to its own page and include table of configured levels.
    (<a href="http://issues.jenkins-ci.org/browse/JENKINS-2210">issue 2210</a>)
  <li class=rfe>
    Allow the administrator to control the host names via a system property "host.name" per slave,
    in case auto-detection fails.
    (<a href="http://issues.jenkins-ci.org/browse/JENKINS-5373">issue 5373</a>)
  <li class=rfe>
    Introduced a new extension point for test result parsers.
    (<a href="http://n4.nabble.com/Review-requested-Test-Result-Refactoring-tp978100p978100.html">discussion</a>)
  <li class=rfe>
    Data loading is made more robust in the face of linkage failures.
    (<a href="http://issues.jenkins-ci.org/browse/JENKINS-5383">issue 5383</a>)
  <li class=rfe>
    Auto-detect if Hudson is run in Solaris <a href="http://www.sun.com/bigadmin/content/selfheal/smf-quickstart.jsp">SMF</a>
    and provide restart capability.
    (<a href="http://n4.nabble.com/Self-restart-not-available-when-running-as-Solaris-SMF-tp1289605p1289605.html">report</a>)
  <li class=rfe>
    Formalized an extension point to control priority among builds in the queue.
    (<a href="http://issues.jenkins-ci.org/browse/JENKINS-833">issue 833</a>)
</ul>
<h3><a name=v1.342>What's new in 1.342</a> (2010/01/22)</h3>
<ul class=image>
  <li class=bug>
    Commands run on slaves (such as SCM operations) were not printed to the log
    the way they would be when run on master.
    (<a href="http://issues.jenkins-ci.org/browse/JENKINS-5296">issue 5296</a>)
  <li class=bug>
    Downstream jobs could fail to trigger when using per-project read permissions.
    (<a href="http://issues.jenkins-ci.org/browse/JENKINS-5265">issue 5265</a>)
  <li class=bug>
    Update lastStable/lastSuccessful symlinks on filesystem later in build process to avoid
    incorrectly updating links when build fails in post-build actions, and links briefly
    pointing to a build that is not yet complete.
    (<a href="http://issues.jenkins-ci.org/browse/JENKINS-2543">issue 2543</a>)
  <li class=bug>
    Debian package no longer changes the permissions and owner of the jobs and .ssh directory.
    This is to improve upgrade speed and so that ssh works properly after upgrading.
    (<a href="http://issues.jenkins-ci.org/browse/JENKINS-4047">issue 4047</a> and
     <a href="http://issues.jenkins-ci.org/browse/JENKINS-5112">issue 5112</a>)
  <li class=bug>
    Automatic tool installation wasn't honoring proxy setting.
    (<a href="http://issues.jenkins-ci.org/browse/JENKINS-5271">issue 5271</a>)
  <li class=bug>
    Fixed a bug that induces a NPE during list view column construction.
    (<a href="http://issues.jenkins-ci.org/browse/JENKINS-5061">issue 5061</a>)
  <li class=bug>
    Fixed a bug that can cause Hudson to fail to encode non-ASCII characters in URL.
    (<a href="http://issues.jenkins-ci.org/browse/JENKINS-5155">issue 5155</a>)
  <li class=bug>
    Added "process-test-classes" phase to Maven intercepter.
    (<a href="http://issues.jenkins-ci.org/browse/JENKINS-2226">issue 2226</a>)
  <li class=bug>
    Fixed a regression in the remote API in 1.341.
    (<a href="http://n4.nabble.com/GZIP-encoded-response-only-for-css-js-resources-tp1010358p1010358.html">report</a>)
  <li class=rfe>
    Improved error diagnostics when failing to auto install Maven/Ant.
    (<a href="http://issues.jenkins-ci.org/browse/JENKINS-5272">issue 5272</a>)
  <li class=rfe>
    Infer the default e-mail address more smartly with user IDs like "DOMAIN\user" (often seen in Windows)
    (<a href="http://issues.jenkins-ci.org/browse/JENKINS-5164">issue 5164</a>)
  <li class=rfe>
    The hudson.model.Run.ArtifactList.treeCutoff property should not limit the number 
    of artifacts shown by the API.
    (<a href="http://issues.jenkins-ci.org/browse/JENKINS-5247">issue 5247</a>)
  <li class=rfe>
    Spanish translation made a great progress.
</ul>
<h3><a name=v1.341>What's new in 1.341</a> (2010/01/15)</h3>
<ul class=image>
  <li class=bug>
    Completed fix started in 1.325 for updating bundled plugins, now working when security is enabled.
    (<a href="http://issues.jenkins-ci.org/browse/JENKINS-3662">issue 3662</a>)
  <li class=bug>
    TemporarySpaceMonitor and DiskSpaceMonitor fail to instantiate on fresh systems.
    (<a href="http://issues.jenkins-ci.org/browse/JENKINS-5162">issue 5162</a>)
  <li class=bug>
    /tmp space monitoring didn't work if /tmp is filled up completely. 
  <li class=rfe>
    Plugins can now control how builds are triggered when they declare downstream jobs.
    (<a href="http://issues.jenkins-ci.org/browse/JENKINS-5236">issue 5236</a>)
  <li class=rfe>
    Hudson now detects a cyclic dependencies among plugins and report the error gracefully.
  <li class=rfe>
    Extension points can now contribute multiple actions.
  <li class=rfe>
    Responses to remote API calls now honor the "Accept-Encoding" header.
    (<a href="http://n4.nabble.com/GZIP-encoded-response-only-for-css-js-resources-tp1010358p1010358.html">report</a>)
  <li class=rfe>
    Link to project changes summary instead of this build's changes for "still unstable" email.
    (<a href="http://issues.jenkins-ci.org/browse/JENKINS-3283">issue 3283</a>)
  <li class=rfe>
    SCM retry count and "Block build when upstream project is building" is now available on matrix projects.
    (<a href="http://n4.nabble.com/Advanced-configuration-in-matrix-projects-td1011215.html#a1011215">report</a>)
</ul>
<h3><a name=v1.340>What's new in 1.340</a> (2010/01/11)</h3>
<ul class=image>
  <li class=bug>
    Non ASCII chars get mangled when a new user is created.
    (<a href="http://issues.jenkins-ci.org/browse/JENKINS-2026">issue 2026</a>)
  <li class=bug>
    Fixed garbled mail text when default encoding is not UTF-8.
    (<a href="http://issues.jenkins-ci.org/browse/JENKINS-1811">issue 1811</a>)
  <li class=bug>
    Fixed a bug in the log rotation setting of RPM packages.
    (<a href="http://n4.nabble.com/Hudson-logrotate-for-RPM-incorrect-tp999444p999444.html">report</a>)
  <li class=rfe>
    Added a new CLI command to obtain list of changes by specifying builds.
  <li class=rfe>
    Improved memory/swap monitoring on Solaris systems that doesn't have the 'top' command.
    (<a href="http://n4.nabble.com/Version-1-329-Java-Error-2-tp387349p387349.html">report</a>)
  <li class=rfe>
    User IDs in Hudson are now case preserving but case insensitive.
    (<a href="http://issues.jenkins-ci.org/browse/JENKINS-4354">issue 4354</a>)
  <li class=rfe>
    CVS support is separated into a plugin, although it's still bundled by default for compatibility.
    (<a href="http://issues.jenkins-ci.org/browse/JENKINS-3101">issue 3101</a>)
</ul>
<h3><a name=v1.339>What's new in 1.339</a> (2009/12/24)</h3>
<ul class=image>
  <li class=bug>
    <tt>slave.jar</tt> incorrectly shipped with a version number indicating a private build.
    (<a href="http://issues.jenkins-ci.org/browse/JENKINS-5138">issue 5138</a>)
  <li class=bug>
    Global MAVEN_OPTS weren't saving due to TopLevelItemDescriptors not being configured in global configuration.
    (<a href="http://issues.jenkins-ci.org/browse/JENKINS-5142">issue 5142</a>)
  <li class=bug>
    Make maven project more resilient to exceptions from plugins.
    (<a href="http://issues.jenkins-ci.org/browse/JENKINS-3279">issue 3279</a>)
  <li class=rfe>
    Add the ability to configure low-disk space thresholds.
    (<a href="http://issues.jenkins-ci.org/browse/JENKINS-2552">issue 2552</a>)
  <li class=rfe>
    Allow BuildWrapper tearDown code to detect when the build has failed.
    (<a href="http://issues.jenkins-ci.org/browse/JENKINS-2485">issue 2485</a>)
  <li class=rfe>
    Add help regarding "Auto" repository browser selection and add support
    for this in Subversion plugin.
    (<a href="http://issues.jenkins-ci.org/browse/JENKINS-2082">issue 2082</a>)
  <li class=rfe>
    Introduced a mechanism so that writing XSS-free code is easier.
    (<a href="http://wiki.jenkins-ci.org/display/JENKINS//Jelly+and+XSS+prevention">discussion</a>)
</ul>
<h3><a name=v1.338>What's new in 1.338</a> (2009/12/18)</h3>
<ul class=image>
  <li class=rfe>
    Maven projects will now use per-project MAVEN_OPTS if defined first, then global MAVEN_OPTS if defined, and finally
    as fallback, MAVEN_OPTS environment variable on executor.
    (<a href="http://issues.jenkins-ci.org/browse/JENKINS-2932">issue 2932</a>)
  <li class=rfe>
    Expose upstream cause details via remote API.
    (<a href="http://issues.jenkins-ci.org/browse/JENKINS-5074">issue 5074</a>)
</ul>
<h3><a name=v1.337>What's new in 1.337</a> (2009/12/11)</h3>
<ul class=image>
  <li class=bug>
    Matrix parent build shouldn't consume an executor.
    (<a href="http://issues.jenkins-ci.org/browse/JENKINS-936">issue 936</a>)
  <li class=bug>
    Exceptions in one publisher shouldn't block all other publishers from running.
    (<a href="http://issues.jenkins-ci.org/browse/JENKINS-5023">issue 5023</a>)
  <li class=bug>
    Fixed <tt>OutOfMemoryError</tt> in JNLP slaves that are running for too long.
    (<a href="http://issues.jenkins-ci.org/browse/JENKINS-3406">issue 3406</a>)
  <li class=bug>
    Auto installer for Maven couldn't be configured after the fact.
  <li class=bug>
    Fixed a bug that the form field validation couldn't handle &lt;select> box.
    (<a href="http://n4.nabble.com/f-validateButton-of-a-select-field-s-value-tp948691p948691.html">report</a>)
  <li class=bug>
    Fixed a possible "XYZ is missing its descriptor" storm.
    (<a href="http://issues.jenkins-ci.org/browse/JENKINS-5067">issue 5067</a>)
  <li class=rfe>
    Group available plugins in Plugin Manager by category.
    (<a href="http://issues.jenkins-ci.org/browse/JENKINS-1836">issue 1836</a>)
  <li class=rfe>
    Add sorting and link to directory browser for artifact list and tree display.
    (<a href="http://issues.jenkins-ci.org/browse/JENKINS-4976">issue 4976</a>)
  <li class=rfe>
    Make links in build history for a view stay under that view.
    (<a href="http://issues.jenkins-ci.org/browse/JENKINS-5021">issue 5021</a>)
  <li class=rfe>
    Automatically install dependent plugins.
    (<a href="http://issues.jenkins-ci.org/browse/JENKINS-4983">issue 4983</a>)
  <li class='major rfe'>
    Implemented a proper serialization of multi-classloader object graph.
    (<a href="http://issues.jenkins-ci.org/browse/JENKINS-5048">issue 5048</a>)
</ul>
<h3><a name=v1.336>What's new in 1.336</a> (2009/11/28)</h3>
<ul class=image>
  <li class=bug>
    Update or remove lastSuccessful/lastStable symlinks on filesystem as appropriate
    when a build is deleted.
    (<a href="http://issues.jenkins-ci.org/browse/JENKINS-1986">issue 1986</a>)
  <li class=bug>
    In-demand strategy could not relaunch slave nodes since 1.302.
    (<a href="http://issues.jenkins-ci.org/browse/JENKINS-3890">issue 3890</a>)
  <li class=bug>
    Actual cause for slave going offline was always masked by channel-terminated cause.
  <li class=bug>
    Improved display of why a slave is offline (don't incorrectly say "failed to launch").
  <li class=bug>
    Improved the error diagnostics on the failure to establish connection with JNLP slaves early on.
  <li class=bug>
    Fix so configure-slave permission actually allows configuration of slaves.
  <li class=bug>
    User pages showed add/edit description link to users without permission to edit,
    and guests were allowed to edit the user profile for anonymous user.
  <li class=bug>
    Debian package now demands full JRE, not just a headless JRE.
    (<a href="http://issues.jenkins-ci.org/browse/JENKINS-4879">issue 4879</a>)
  <li class=bug>
    Avoid exception if a plugin provides null for a dynamic node label.
    (<a href="http://issues.jenkins-ci.org/browse/JENKINS-4924">issue 4924</a>)
  <li class=bug>
    If restart is not supported, explain why.
    (<a href="http://issues.jenkins-ci.org/browse/JENKINS-4876">issue 4876</a>)
  <li class=bug>
    Matrix configuration builds should continue even when Hudson is about to shut down.
    (<a href="http://issues.jenkins-ci.org/browse/JENKINS-4873">issue 4873</a>)
  <li class=bug>
    Send build status email to valid addresses rather than aborting for one invalid address.
    (<a href="http://issues.jenkins-ci.org/browse/JENKINS-4927">issue 4927</a>)
  <li class=bug>
    Smart JDK/Maven/Ant auto installers aren't available for existing tool configurations.
  <li class=bug>
    Hudson can now run gracefully (albeit bit slowly) where JNA is not available.
    (<a href="http://issues.jenkins-ci.org/browse/JENKINS-4820">issue 4820</a>)
  <li class=rfe>
    Add ability to delete users from Hudson.
    (<a href="http://issues.jenkins-ci.org/browse/JENKINS-1867">issue 1867</a>)
  <li class=rfe>
    Gracefully detect the double loading of JNA instead of failing later with <tt>NoClassDefFoundError</tt>
    (<a href="http://wiki.jenkins-ci.org/display/JENKINS//JNA+is+already+loaded">detail</a>)
  <li class=rfe>
    Introduced a structure around the initialization process for better reporting and etc.
  <li class=rfe>
    Debian packages creates Hudson user with <tt>/bin/bash</tt> to accomodate some tools that want a valid shell.
    (<a href="http://issues.jenkins-ci.org/browse/JENKINS-4830">issue 4830</a>)
</ul>
<h3><a name=v1.335>What's new in 1.335</a> (2009/11/20)</h3>
<ul class=image>
  <li class=bug>
    Space in axis value for matrix type project was lost on reconfiguration.
    (<a href="http://issues.jenkins-ci.org/browse/JENKINS-2360">issue 2360</a>)
  <li class=bug>
    Remember me did not work with unix authentication.
    (<a href="http://issues.jenkins-ci.org/browse/JENKINS-3057">issue 3057</a>)
  <li class=bug>
    Node variables not passed through to Maven jobs.
    (<a href="http://issues.jenkins-ci.org/browse/JENKINS-4030">issue 4030</a>)
  <li class=bug>
    Fix handling of non-ASCII characters in external job submission.
    (<a href="http://issues.jenkins-ci.org/browse/JENKINS-4877">issue 4877</a>)
  <li class=bug>
    Job assigned to label that no longer has any nodes generates exception since 1.330.
    (<a href="http://issues.jenkins-ci.org/browse/JENKINS-4878">issue 4878</a>)
  <li class=bug>
    Custom workspace on Windows with just a drive letter or using forward slashes in path
    failed to build in 1.334.
    (<a href="http://issues.jenkins-ci.org/browse/JENKINS-4894">issue 4894</a>)
  <li class=bug>
    Core version number in plugin manager warning message was missing in 1.334.
  <li class=bug>
    Matrix build wasn't showing their full name in the executor list on the left.
  <li class=rfe>
    Hudson's UDP broadcast/discovery now supports IP multicast.
</ul>
<h3><a name=v1.334>What's new in 1.334</a> (2009/11/16)</h3>
<ul class=image>
  <li class='major bug'>
    Fixed a possible exception in submitting forms and obtaining update center metadata with Winstone in 1.333.
    (<a href="http://issues.jenkins-ci.org/browse/JENKINS-4804">issue 4804</a>)
  <li class='major bug'>
    Remoting layer was unable to kill remote processes. Prevented Mercurial plugin from implementing poll timeout on slaves.
    (<a href="http://issues.jenkins-ci.org/browse/JENKINS-4611">issue 4611</a>)
  <li class=bug>
    Display of console output as plain text did not work in browsers since 1.323.
    (<a href="http://issues.jenkins-ci.org/browse/JENKINS-4557">issue 4557</a>)
  <li class=bug>
    Show "Latest Test Results" link even when a new build is running.
    (<a href="http://issues.jenkins-ci.org/browse/JENKINS-4580">issue 4580</a>)
  <li class=bug>
    Fix broken links for failed tests on build page for a matrix type project.
    (<a href="http://issues.jenkins-ci.org/browse/JENKINS-4765">issue 4765</a>)
  <li class=bug>
    "Enable project-based security" always comes up unchecked on configure pages in 1.333,
    so project permissions are lost if not rechecked before clicking Save.
    (<a href="http://issues.jenkins-ci.org/browse/JENKINS-4826">issue 4826</a>)
  <li class=bug>
    Project read permission was not enforced via /jobCaseInsensitive/jobname path.
  <li class=bug>
    Project configuration could be modified via POST to /job/jobname/config.xml with only
    "Extended Read" permission but not configure permission.
  <li class=bug>
    Fixed the over zealous escaping in the inlined unit test failure report.
  <li class=bug>
    Fixed <tt>OutOfMemoryError</tt> in Winp
    (<a href="http://issues.jenkins-ci.org/browse/JENKINS-4058">issue 4058</a>)
  <li class=bug>
    Write log message and ignore unrecognized permissions when loading XML.
    (<a href="http://issues.jenkins-ci.org/browse/JENKINS-4573">issue 4573</a>)
  <li class=bug>
    Fix in stapler so we don't redirect to "." which causes problem in some containers.
    (<a href="http://issues.jenkins-ci.org/browse/JENKINS-4787">issue 4787</a>)
  <li class=bug>
    List counts for duplicate cause entries for a build rather than listing many times.
    (<a href="http://issues.jenkins-ci.org/browse/JENKINS-4831">issue 4831</a>)
  <li class=rfe>
    Plugin manager now shows warning for upgrade/install of plugins into a Hudson that
    is older than the plugin was built for.
    (<a href="http://issues.jenkins-ci.org/browse/JENKINS-541">issue 541</a>)
  <li class=rfe>
    CLI "build" command now supports passing parameters.
  <li class=rfe>
    Job should provide doDescription to allow easy manipulation over http
    (<a href="http://issues.jenkins-ci.org/browse/JENKINS-4802">issue 4802</a>)
  <li class=rfe>
    Improvement in the caching of the view templates.
  <li class=rfe>
    Added new SaveableListener to be called when objects implementing Saveable are saved.
</ul>
<h3><a name=v1.333>What's new in 1.333</a> (2009/11/09)</h3>
<ul class=image>
  <li class=bug>
    Fixed a performance problem in the file upload with Winstone.
    (<a href="http://d.hatena.ne.jp/tosik/20091026/1256553925">report</a>)
  <li class=bug>
    Allow non-absolute URLs in sidebar links that do not end with slash character.
    (<a href="http://issues.jenkins-ci.org/browse/JENKINS-4720">issue 4720</a>)
  <li class=bug>
    Build other projects "even when unstable" option was not working with Maven projects.
    (<a href="http://issues.jenkins-ci.org/browse/JENKINS-4739">issue 4739</a>)
  <li class=bug>
    When renaming a log recorder, check new name uses valid characters, remove config file for
    old name and redirect to new name after save.
  <li class=bug>
    Fixed <tt>ArrayIndexOutOfBoundsException</tt> in my view.
    (<a href="http://old.nabble.com/Stack-trace-from-My-Views-ts26121656.html">report</a>)
  <li class=bug>
    Fixed a race condition in interrupting pending remote calls.
  <li class=bug>
    Retry shouldn't kick in if the build is aborted during checkout. 
  <li class=rfe>
    Hudson now sends "Accept-Ranges" header where it's supported.
    (<a href="http://www.nabble.com/206-response-code-HTTP-1.1-Range-header-td25888373.html">report</a>)
  <li class=rfe>
    Hudson is internally capable of supporting multiple update sites.
  <li class=rfe>
    Added a new "safe-restart" CLI command, also accessible at "/safeRestart", and used for post-upgrade/plugin install restart.
    (<a href="http://issues.jenkins-ci.org/browse/JENKINS-4553">issue 4553</a>)
  <li class=rfe>
    Added "delete-builds" CLI command for bulk build record deletion.
  <li class=rfe>
    Supported a relative path in the custom workspace directory, which resolves from FS root of the slave.
  <li class='major bug'>
    Fixed another <tt>NotExportableException</tt> when making a remote API call on a project.
    Broke NetBeans integration and possibly others.
    (<a href="http://issues.jenkins-ci.org/browse/JENKINS-4760">issue 4760</a>)
</ul>
<h3><a name=v1.332>What's new in 1.332</a> (2009/11/02)</h3>
<ul class=image>
  <li class=bug>
    Fixed a regression in 1.331 where previously disabled plugins and their artifacts in <tt>build.xml</tt> can cause build records to fail to load.
    (<a href="http://issues.jenkins-ci.org/browse/JENKINS-4752">issue 4752</a>)
  <li class='major bug'>
    Fixed <tt>NotExportableException</tt> when making a remote API call on a project.
    (<a href="https://hudson.dev.java.net/servlets/BrowseList?list=users&amp;by=thread&amp;from=2222483">report</a>)
  <li class=bug>
    Fixed <tt>IllegalArgumentException: name</tt>
    (<a href="http://old.nabble.com/bug-1.331-to26145963.html">report</a>)
</ul>
<h3><a name=v1.331>What's new in 1.331</a> (2009/10/30)</h3>
<ul class=image>
  <li class=bug>
    Fixed a memory leak problem with the groovysh Hudson CLI command.
    (<a href="http://issues.jenkins-ci.org/browse/JENKINS-4618">issue 4618</a>)
  <li class=bug>
    CVS changelog reports were incorrect if built from tags.
    (<a href="http://issues.jenkins-ci.org/browse/JENKINS-1816">issue 1816</a>)
  <li class=bug>
    Upstream projects list was lost when saving matrix type project.
    (<a href="http://issues.jenkins-ci.org/browse/JENKINS-3607">issue 3607</a>)
  <li class=bug>
    <tt>slave.jar</tt> now supports HTTP BASIC auth.
    (<a href="http://issues.jenkins-ci.org/browse/JENKINS-4071">issue 4071</a>)
  <li class=bug>
    Fixed a problem where taglibs defined in plugins cannot be seen from other plugins.
    (<a href="http://www.nabble.com/Declaring-jelly-tag-lib-in-plugin-and-reusing-in-another-plugin-td25890803.html">report</a>)
  <li class=bug>
    Improved the UI of taking a node offline.
  <li class=bug>
    Added improved logging for exceptions encountered when attempting to invoke Maven in Maven projects.
    (<a href="http://issues.jenkins-ci.org/browse/JENKINS-3273">issue 3273</a>)
  <li class=rfe>
    Automated tool downloads are made more robust by using HTTP download retries.
  <li class=rfe>
    SCM information is now exposed via the remote API.
  <li class=rfe>
    Added the "install-plugin" command to install plugins from CLI.
    (<a href="http://www.nabble.com/Setup-for-using-Hudson-to-deploy-into-Hudson-td25962271.html">report</a>)
</ul>
<h3><a name=v1.330>What's new in 1.330</a> (2009/10/23)</h3>
<ul class=image>
  <li class=bug>
    Fixed <tt>NoSuchMethodError</tt> error during error recovery with Maven 2.1.
    (<a href="http://issues.jenkins-ci.org/browse/JENKINS-2373">issue 2373</a>)
  <li class=bug>
    RemoteClassLoader does not persist retrieved classes with package structure
    (<a href="http://issues.jenkins-ci.org/browse/JENKINS-4657">issue 4657</a>)
  <li class=rfe>
    Update center switched over from <tt>https://hudson.dev.java.net/</tt> to <tt>http://hudson-ci.org/</tt>
  <li class=rfe>
    Use tree view to show 17-40 build artifacts on build/project pages.
    (<a href="http://issues.jenkins-ci.org/browse/JENKINS-2280">issue 2280</a>)
  <li class=rfe>
    When showing why a build is pending, Hudson now puts hyperlinks to node/label/project names.
  <li class=rfe>
    Custom workspace is now subject to the variable expansion.
    (<a href="http://issues.jenkins-ci.org/browse/JENKINS-3997">issue 3997</a>)
</ul>
<h3><a name=v1.329>What's new in 1.329</a> (2009/10/16)</h3>
<ul class=image>
  <li class=bug>
    Fixed UI selector (hetero-list) to handle nested selectors (resolves conflict between
    Promoted Builds and Parameterized Trigger plugins).
    (<a href="http://issues.jenkins-ci.org/browse/JENKINS-4414">issue 4414</a>)
  <li class=bug>
    Fixed incremental Maven build behavior to properly handle new modules without hitting NPE.
    (<a href="http://issues.jenkins-ci.org/browse/JENKINS-4624">issue 4624</a>)
  <li class=bug>
    Added the "build" CLI command that can not only schedule a new build, but also wait until its completion.
  <li class=bug>
    Made visibility rules of test result remote API consistent with those for individual test cases.
  <li class=bug>
    Fixed a bug in the HTTP Range header handling.
    (<a href="http://www.nabble.com/206-response-code-HTTP-1.1-Range-header-td25888373.html">report</a>)
  <li class=bug>
    Fixed a bug in <tt>.cvspass</tt> form field persistence.
    (<a href="http://issues.jenkins-ci.org/browse/JENKINS-4456">issue 4456</a>)
</ul>
<h3><a name=v1.328>What's new in 1.328</a> (2009/10/09)</h3>
<ul class=image>
  <li class=bug>
    Overview of all SCM polling activity was never showing any entries.
    (<a href="http://issues.jenkins-ci.org/browse/JENKINS-4609">issue 4609</a>)
  <li class=bug>
    Fixed a bogus IOException in the termination of CLI.
  <li class=bug>
    Fixed a bug in the form submission logic of the SMTP authentation configuration.
    (<a href="http://www.nabble.com/error-configuring-SMTP-Gmail-with-Hudson-td25736116.html">report</a>)
  <li class=rfe>
    Hudson shouldn't store SMTP auth password in a clear text.
    (<a href="http://www.nabble.com/error-configuring-SMTP-Gmail-with-Hudson-td25736116.html">report</a>)
  <li class=rfe>
    Improved the form validation in global e-mail configurations.
    (<a href="http://www.nabble.com/error-configuring-SMTP-Gmail-with-Hudson-td25736116.html">report</a>)
</ul>
<h3><a name=v1.327>What's new in 1.327</a> (2009/10/02)</h3>
<ul class=image>
  <li class=bug>
    Worked around a possible Windows slave hang on start up.
    (<a href="http://wiki.jenkins-ci.org/display/JENKINS//Windows+slaves+fail+to+start+via+ssh">details</a>)
  <li class=bug>
    Inability to access <tt>hudson.dev.java.net</tt> shouldn't prevent Hudson from working.
    (<a href="http://issues.jenkins-ci.org/browse/JENKINS-4590">issue 4590</a>)
  <li class=rfe>
    Added a CLI command <tt>install-tool</tt> to invoke a tool auto-installation from Hudson CLI.
    (<a href="http://www.nabble.com/Passing-env-variables-automatically-td25584186.html">report</a>)
  <li class=rfe>
    Added column on plugin updates page showing currently installed version.
  <li class=rfe>
    Build page now shows where the build was done.
  <li class=rfe>
    Job-enabling API should reject GET requests
    (<a href="http://issues.jenkins-ci.org/browse/JENKINS-3721">issue 3721</a>)
  <li class=rfe>
    Added an extension point for inserting actions across all projects without configuration.
    (<a href="http://www.nabble.com/Howto-expose-action-for-every-job-without-configuration--td25638153.html">report</a>)
  <li class=rfe>
    stdout, stderr, error details and the stack trace can be filtered out of the remote API
    representation of a test case with the depth parameter.
    (<a href="http://www.nabble.com/Change-remote-API-visibility-for-CaseResult.getStdout-getStderr-td25619046.html">discussion</a>)
</ul>
<h3><a name=v1.326>What's new in 1.326</a> (2009/09/28)</h3>
<ul class=image>
  <li class='major bug'>
    Hudson fails to update a plugin due to a bug in the up-to-date check logic.
    (<a href="http://issues.jenkins-ci.org/browse/JENKINS-4353">issue 4353</a>)
</ul>
<h3><a name=v1.325>What's new in 1.325</a> (2009/09/25)</h3>
<ul class=image>
  <li class=bug>
    Self restart was not working on Solaris 64bit JVM.
  <li class=bug>
    Fixed a possible <tt>NoSuchElementException</tt> in Hudson start up.
  <li class=bug>
    "Redeploy Maven artifacts" GUI causes NPE.
  <li class=bug>
    Permission check was missing for file mask validators.
  <li class=bug>
    Fixed a problem regarding SCM plugin evolution and SCM browser settings, as observed in the Mercurial plugin.
    (<a href="http://issues.jenkins-ci.org/browse/JENKINS-4514">issue 4514</a>)
  <li class=bug>
    Update center wasn't capable of updating bundled plugins, such as subversion.
  <li class=bug>
    Fixed a problem in the up-to-date check of the plugin extraction.
    (<a href="http://issues.jenkins-ci.org/browse/JENKINS-4353">issue 4353</a>)
  <li class=bug>
    Fixed a bug in the Debian package init script.
    (<a href="http://issues.jenkins-ci.org/browse/JENKINS-4304">issue 4304</a>)
  <li class=bug>
    Fixed an NPE in <tt>MavenBuild$RunnerImpl.decideWorkspace</tt>
    (<a href="http://issues.jenkins-ci.org/browse/JENKINS-4226">issue 4226</a>)
  <li class=bug>
    "Test e-mail" feature in the system configuration page wasn't taking most of the parameters from the current values of the form.
    (<a href="http://issues.jenkins-ci.org/browse/JENKINS-3983">issue 3983</a>)
  <li class=rfe>
    If a Maven project is built with "-N" or "--non-recursive" in the goals, it will not attempt to
    load and parse the POMs for any modules defined in the root POM.
    (<a href="http://issues.jenkins-ci.org/browse/JENKINS-4491">issue 4491</a>)
  <li class=rfe>
    Update center will create <tt>*.bak</tt> files to make it easier for manual roll back of botched upgrades.
  <li class=rfe>
    Vastly improved the default MIME type table of the built-in servlet container. 
  <li class=rfe>
    Javadoc location is now subject to the variable expansions.
    (<a href="http://issues.jenkins-ci.org/browse/JENKINS-3942">issue 3942</a>)
  <li class=rfe>
    JNLP clients now report the reason when the connection is rejected by the master.
    (<a href="http://issues.jenkins-ci.org/browse/JENKINS-3889">issue 3889</a>)
</ul>
<h3><a name=v1.324>What's new in 1.324</a> (2009/09/18)</h3>
<ul class=image>
  <li class=bug>
    Added call to MailSender in RunnerImpl.cleanUp so that mail gets sent for top-level Maven project as well as individual modules. This means mail will be sent if there are POM parsing errors, etc.
    (<a href="http://issues.jenkins-ci.org/browse/JENKINS-1066">issue 1066</a>)
  <li class=bug>
    Default value for password parameter in a parameterized project was not saved.
    (<a href="http://issues.jenkins-ci.org/browse/JENKINS-4333">issue 4333</a>)
  <li class=bug>
    Run sequentially option for Matrix project was not visible unless Axes was checked.
    (<a href="http://issues.jenkins-ci.org/browse/JENKINS-4366">issue 4366</a>)
  <li class=bug>
    Fix launching Windows slave for slave name with space or other characters needed encoding.
    (<a href="http://issues.jenkins-ci.org/browse/JENKINS-4392">issue 4392</a>)
  <li class=bug>
    Support authentication when running java -jar hudson-core-*.jar using username/password
    included in HUDSON_HOME URL; also removed dependency on winstone.jar.
    (<a href="http://issues.jenkins-ci.org/browse/JENKINS-4400">issue 4400</a>)
  <li class=bug>
    Fixed links on age values in JUnit test reports.
    (<a href="http://issues.jenkins-ci.org/browse/JENKINS-4402">issue 4402</a>)
  <li class=bug>
    Maven project POM parser now ignores empty modules or modules only containing whitespace,
    matching Maven's behavior.
    (<a href="http://issues.jenkins-ci.org/browse/JENKINS-4442">issue 4442</a>)
  <li class=bug>
    Fixed setting of "blockBuildWhenUpstreamBuilding" for AbstractProject - wasn't being set at all, or displayed.
    (<a href="http://issues.jenkins-ci.org/browse/JENKINS-4423">issue 4423</a>)
  <li class=bug>
    Handling of URLs with encoded character at end of a path component did not work in 1.323.
    (<a href="http://issues.jenkins-ci.org/browse/JENKINS-4454">issue 4454</a>)
  <li class=bug>
    Fixed some field validators to work for values including + character.
  <li class=bug>
    Fixed the charset encoding handling when different encodings are involved between the master and slaves.
    (<a href="http://www.nabble.com/Build-log%27s-charset-problem.-td25424831.html">patch</a>)
  <li class=bug>
    Fixed a bug in the workspace archive support.
    (<a href="http://issues.jenkins-ci.org/browse/JENKINS-4039">issue 4039</a>)
  <li class=rfe>
    Added client-side validator for required fields and used this to replace some AJAX calls.
  <li class=rfe>
    JNLP clients perform periodic ping to detect terminated connections and recover automatically.
    (<a href="http://www.nabble.com/Trying-to-investigate-JNLP-disconnection-issues-to25467992.html">report</a>)
</ul>
<h3><a name=v1.323>What's new in 1.323</a> (2009/09/04)</h3>
<ul class=image>
  <li class=bug>
    Creation of symlinks failed (or created in wrong location) since 1.320.
    (<a href="http://issues.jenkins-ci.org/browse/JENKINS-4301">issue 4301</a>)
  <li class=bug>
    Fixed a NoClassDefFoundError problem that happens in remoting+maven+3rd plugin combo.
    <a href="http://www.nabble.com/NoClassDefFoundError%3A-hudson-maven-MavenBuildProxy%24BuildCallable-td24719002.html#a24719002">report</a>
  <li class=bug>
    Raw console output was doing XML escaping for '&amp;' and '&lt;' but it shouldn't.
  <li class=bug>
    Manually wiping out a workspace from GUI can cause NPE with some SCM plugins.
  <li class=bug>
    Fixed <tt>ClassCastException</tt> in JavaMail with some application servers.
    (<a href="http://issues.jenkins-ci.org/browse/JENKINS-1261">issue 1261</a>)
  <li class=bug>
    Fixed a bug in the tabular display of matrix projects.
    (<a href="http://issues.jenkins-ci.org/browse/JENKINS-4245">issue 4245</a>)
  <li class=bug>
    Avoid division by zero error in swap space monitor.
    (<a href="http://issues.jenkins-ci.org/browse/JENKINS-4284">issue 4284</a>)
  <li class=bug>
    Avoid duplicate My Views links after Reload configuration from disk.
    (<a href="http://issues.jenkins-ci.org/browse/JENKINS-4272">issue 4272</a>)
  <li class=bug>
    Removed need for hack that lowered build health scores by one, so now 4/5 is reported as 80 instead of 79.
    (<a href="http://issues.jenkins-ci.org/browse/JENKINS-4286">issue 4286</a>)
  <li class=bug>
    Fixed renaming a job to a name that includes a + character.
  <li class=bug>
    Matrix project did not properly handle axis values with some special characters such as slash.
    (<a href="http://issues.jenkins-ci.org/browse/JENKINS-2670">issue 2670</a>)
  <li class=rfe>
    Added validation for axis names in Matrix project.
  <li class=rfe>
    Ajax validator for name of a new job now warns about invalid characters.
  <li class=rfe>
    Maven builder in freestyle projects now supports "Use private repository" option.
    (<a href="http://issues.jenkins-ci.org/browse/JENKINS-4205">issue 4205</a>)
  <li class=rfe>
    Maven incremental builds now rebuild failed/unstable modules from previous builds, even if they are unchanged.
    (<a href="http://issues.jenkins-ci.org/browse/JENKINS-4152">issue 4152</a>)
  <li class=rfe>
    Labels are listed in lexicographic order.
    (<a href="http://www.nabble.com/selenium-grid-overview%3A-labels-sometimes-inversed-td25049542.html">report</a>)
  <li class=rfe>
    Labels for nodes are shown in a tag cloud style.
    (<a href="http://www.nabble.com/labels---tagcloud-style-display-td25131812.html">patch</a>)
  <li class=rfe>
    Exposing load statistics to the remote API.
    (<a href="http://www.nabble.com/time-in-queue-td25127970.html">report</a>)
  <li class=rfe>
    Make dynamic labelling of nodes clearer and easier to work with.
  <li class=rfe>
    Plugins can mark themselves as incompatible with earlier versions to notify users during upgrade.
    (<a href="http://issues.jenkins-ci.org/browse/JENKINS-4056">issue 4056</a>)
  <li class=rfe>
    Footer now includes a timestamp.
  <li class=rfe>
    Advanced option now available for all project types to keep builds in queue while upstream projects are building. Off by default.
    (<a href="http://issues.jenkins-ci.org/browse/JENKINS-1938">issue 1938</a>)
  <li class=rfe>
    Fixed a bug in Winstone that hides the root cause of exceptions. 
</ul>
<h3><a name=v1.322>What's new in 1.322</a> (2009/08/28)</h3>
<ul class=image>
  <li class="major bug">
    NPE in Subversion polling problem.
    (<a href="http://issues.jenkins-ci.org/browse/JENKINS-4299">issue 4299</a>)
  <li class="major bug">
    Changing credential in Subversion can still result in "svn authentication cancelled"
    (<a href="http://issues.jenkins-ci.org/browse/JENKINS-3936">issue 3936</a>)
  <li class=bug>
    Debian init script now uses "su" to properly initialize the environment.
    (<a href="http://issues.jenkins-ci.org/browse/JENKINS-4304">issue 4304</a>)
</ul>
<h3><a name=v1.321>What's new in 1.321</a> (2009/08/21)</h3>
<ul class=image>
  <li class='major bug'>
    "Tag this build" was failing.
    (<a href="http://issues.jenkins-ci.org/browse/JENKINS-4018">issue 4018</a>)
  <li class='major bug'>
    Build history AJAX update was buggy.
  <li class=bug>
    Failed Junit tests will display error message and stacktrace even when no
    additional TestDataPublishers are attached to the project.
    (<a href="http://issues.jenkins-ci.org/browse/JENKINS-4257">issue 4257</a>)
  <li class=bug>
    Maven test failures will again properly mark a build as unstable,
    even if later task segments are successful.
    (<a href="http://issues.jenkins-ci.org/browse/JENKINS-4177">issue 4177</a>)
  <li class=bug>
    Matrix permissions with LDAP now properly validates group names using configured
    prefix and case settings; added help text about these settings.
    (<a href="http://issues.jenkins-ci.org/browse/JENKINS-3459">issue 3459</a>)
  <li class=bug>
    Improved the debian package to set <tt>USER</tt> and <tt>HOME</tt>.
    (<a href="http://www.nabble.com/Debian-Hudson-daemon-runs-as-separate-user-but-still-env-reports--USER%3Droot-td24979804.html">report</a>)
  <li class=bug>
    Failed to look up an e-mail address for LDAP users shouldn't cause a build to fail.
    (<a href="http://www.nabble.com/Build-fails-with-FATAL%3A-Bad-credentials-td25005592.html">report</a>)
  <li class=bug>
    Fixed a possible NPE in <tt>Hudson.removeNode</tt>
    (<a href="http://www.nabble.com/problems-adding-deleting-nodes-p24999793.html">report</a>)
  <li class=bug>
    Debian start-up script should inherit <tt>LANG</tt> and other key environment variables.
  <li class=bug>
    Dynamic label computation wasn't re-done properly for the master node.
    (<a href="http://issues.jenkins-ci.org/browse/JENKINS-4235">issue 4235</a>)
  <li class=bug>
    Form validation for the remote FS root of slaves was not functioning.
  <li class=bug>
    Privilege escalation on Solaris without username was not working.
  <li class=bug>
    Hudson can make mistakes in binding plugins to their right /plugin/NAME/ URLs.
    (<a href="http://www.nabble.com/Custom-Plugin---No-external-resources-available-td25064554.html">report</a>)
  <li class=bug>
    Hudson wasn't working on WebLogic on Windows.
    (<a href="http://www.nabble.com/Re%3A-Hudson-on-Weblogic-10.3-td25038378.html#a25043415">report</a>)
  <li class=bug>
    Fix New Job and Edit View links when default view is not "All" jobs.
    (<a href="http://issues.jenkins-ci.org/browse/JENKINS-4212">issue 4212</a>)
  <li class=bug>
    Revert logger settings when a log recorder is deleted.
    (<a href="http://issues.jenkins-ci.org/browse/JENKINS-4201">issue 4201</a>)
  <li class=bug>
    Add xml header on RSS/atom feeds and fix RSS URLs in header for non-default views.
    (<a href="http://issues.jenkins-ci.org/browse/JENKINS-4080">issue 4080</a>,
     <a href="http://issues.jenkins-ci.org/browse/JENKINS-4081">issue 4081</a>)
  <li class=rfe>
    Plugin installation / Hudson upgrade are made more robust in the face of possible connection abortion.
    (<a href="http://www.ashlux.com/wordpress/2009/08/14/hudson-and-the-sonar-plugin-fail-maveninstallation-nosuchmethoderror/comment-page-1/#comment-26">report</a>)
  <li class=rfe>
    Global and per-node environment vars are made available to SCM checkout.
    (<a href="http://issues.jenkins-ci.org/browse/JENKINS-4124">issue 4124</a>)
  <li class=rfe>
    You can designate certain combinations in a matrix project as "touchstone builds". These will
    be run first, and the rest of the combinations will run if the touchstone builds are successful.
    (<a href="http://issues.jenkins-ci.org/browse/JENKINS-1613">issue 1613</a>)
  <li class=rfe>
    Added <tt>BUILD_URL</tt> and <tt>JOB_URL</tt> to the exposed environment variables.
    (<a href="http://www.nabble.com/url-for-job-td25015395.html">request</a>)
  <li class=rfe>
    Added <tt>restart</tt> CLI command.
</ul>
<h3><a name=v1.320>What's new in 1.320</a> (2009/08/14)</h3>
<ul class=image>
  <li class=bug>
    Fixed an encoding problem in CVS changelog calculation.
    (<a href="http://issues.jenkins-ci.org/browse/JENKINS-3979">issue 3979</a>)
  <li class='bug'>
    Environment variables are considered in test paths.
    (<a href="http://issues.jenkins-ci.org/browse/JENKINS-3451">issue 3451</a>)
  <li class='bug'>
    A failing test is recorded when JUnit XML is invalid
    (<a href="http://issues.jenkins-ci.org/browse/JENKINS-3149">issue 3149</a>)
  <li class=bug>
    Fixed possible <tt>Unable to call getCredential. Invalid object ID</tt> race problem.
    (<a href="http://issues.jenkins-ci.org/browse/JENKINS-4176">issue 4176</a>)
  <li class='bug'>
    If the timing coincides between polling and build, Hudson ended up creating multiple workspaces for the same job,
    even when concurrent build is off.
    (<a href="http://issues.jenkins-ci.org/browse/JENKINS-4202">issue 4202</a>)
  <li class='bug'>
    Fixed a "Releasing unallocated workspace" assertion error.
    (<a href="http://issues.jenkins-ci.org/browse/JENKINS-4206">issue 4206</a>)
  <li class='bug'>
    Fixed NPE in various Maven reporters caused by Hudson core problem.
    (<a href="http://issues.jenkins-ci.org/browse/JENKINS-4192">issue 4192</a>)
  <li class=bug>
    Show warning if zero value entered for #builds/#days to save for discarding old builds
    (<a href="http://issues.jenkins-ci.org/browse/JENKINS-4110">issue 4110</a>)
  <li class=rfe>
    Added <tt>create-job</tt> CLI command.
  <li class=rfe>
    Hudson now tracks why a slave is put offline.
    (<a href="http://issues.jenkins-ci.org/browse/JENKINS-2431">issue 2431</a>)
  <li class='rfe'>
    User-settable descriptions for tests.
  <li class='rfe'>
    A history page with test count and duration charts.
    (<a href="http://issues.jenkins-ci.org/browse/JENKINS-2228">issue 2228</a>)
  <li class='rfe'>
    A collapsible panel with test error details on the overview pages.
  <li class='rfe'>
    Skipped tests counts are included in tables.
    (<a href="http://issues.jenkins-ci.org/browse/JENKINS-1820">issue 1820</a>)
  <li class='rfe'>
    New tests are shown in bold.
    (<a href="http://issues.jenkins-ci.org/browse/JENKINS-2046">issue 2046</a>)
  <li class='major rfe'>
    JUnit report improvements: A new extension point for contributing to test reports.
</ul>
<h3><a name=v1.319>What's new in 1.319</a> (2009/08/08)</h3>
<ul class=image>
  <li class=bug>
    Improved the start up error handling with <tt>slave.jar -jnlpUrl</tt> option.
    (<a href="http://www.nabble.com/Windows-slave-unable-to-connect-after-upgrade-to-1.317-td24726491.html">report</a>)
  <li class=bug>
    Made hetero-list's include of descriptor config pages optional, so
    that descriptors without config.jelly files don't break page rendering.
    (<a href="http://www.nabble.com/claim-plugin-text-finder-plugin-conflict-tc24535708.html">See
    here for background.</a>
  <li class=bug>
    Moved Maven help files to maven-plugin.
    (<a href="http://issues.jenkins-ci.org/browse/JENKINS-3527">issue 3527</a>)
  <li class=bug>
    Hudson shouldn't immediately launch a slave newly created via copy.
    <a href="http://www.nabble.com/copying-slave-td24791624.html">report</a>
  <li class=rfe>
    Added support for optional alternate Maven settings file for use
    in embedded Maven for POM parsing as well as actual Maven
    execution.
    (<a href="http://issues.jenkins-ci.org/browse/JENKINS-2575">issue 2575</a>)
  <li class=rfe>
    Added a test button to the PAM configuration to make sure Hudson has read access to
    /etc/shadow
    (<a href="http://www.nabble.com/pam-auth-issues-td24698467.html">report</a>)
  <li class=rfe>
    Users can define their own views
  <li class=rfe>
    Added a /me url that points to the current user
  <li class=rfe>
    Added a new password parameter type to the parameterized builds.
    (<a href="http://www.nabble.com/Creating-a-new-parameter-Type-%3A-Masked-Parameter-td24786554.html">report</a>)
  <li class=rfe>
    Matrix projects can now run sequentially
    (<a href="http://issues.jenkins-ci.org/browse/JENKINS-3028">issue 3028</a>)
  <li class='major rfe'>
    Hudson now allows builds of a single project to execute concurrently.
</ul>
<h3><a name=v1.318>What's new in 1.318</a> (2009/07/31)</h3>
<ul class=image>
  <li class=bug>
    Removed a problematic MIME type entry that prevents Hudson from deploying on JOnAS.
    (<a href="http://www.nabble.com/Error-with-mime-type--%27application-xslt%2Bxml%27-when-deploying-hudson-1.316-in-jonas-td24740489.html">report</a>)
  <li class=bug>
    Hudson can't restart itself on Mac, so don't pretend that it can.
    (<a href="http://www.nabble.com/Restarting-hudson-not-working-on-MacOS--to24641779.html">report</a>)
  <li class=bug>
    Fixed Maven plugin to properly use private repository (when
    specified) when parsing POMs.
    (<a href="http://issues.jenkins-ci.org/browse/JENKINS-4102">issue 4102</a>)
  <li class=bug>
    Edit Description worked incorrectly when default view is changed from All jobs.
    (<a href="http://issues.jenkins-ci.org/browse/JENKINS-4070">issue 4070</a>)
  <li class=bug>
    Fixed a bug in JDK auto-installation to Windows with directories with whitespaces.
    (<a href="http://issues.jenkins-ci.org/browse/JENKINS-4118">issue 4118</a>)
  <li class=rfe>
    Added support for incremental Maven project builds,
    using <a href="http://docs.codehaus.org/display/MAVEN/Make+Like+Reactor+Mode">Maven's
    make-like reactor mode</a>.
  <li class=rfe>
    Script console can now see classes from all the plugins, not just core.
    (<a href="http://issues.jenkins-ci.org/browse/JENKINS-4086">issue 4086</a>)
  <li class=rfe>
    <tt>slave.jar</tt> now has the <tt>-auth</tt> option to specify the credential for accessing Hudson
    (<a href="http://www.nabble.com/Hudson-Linux-Master-%2B-Windows-Slave-issues-to24679421.html">report</a>)
  <li class=rfe>
    Debian package now depends on <tt>java2-runtime-headless</tt> instead of <tt>java2-runtime</tt>
  <li class=rfe>
    Actions can now contribute environment variables.
    (<a href="http://www.nabble.com/Plugin-dev%3A-Builder-and-the-exporting-of-environment-variables.-td24676833.html">report</a>)
  <li class=rfe>
    Modified the reconnection logic for slaves connecting via JNLP so that it works better with protected Hudson.
    (<a href="http://www.nabble.com/more-lenient-retry-logic-in-Engine.waitForServerToBack-td24703172.html">report</a>)
</ul>
<h3><a name=v1.317>What's new in 1.317</a> (2009/07/24)</h3>
<ul class=image>
  <li class=bug>
    Fixed a bug in inferring root DN in non-anonymous LDAP environment.
      (<a href="http://www.nabble.com/Hudson-non-anonymous-LDAP-broken---td24529557.html">report</a>)
  <li class=bug>
    Fixed a MissingResourceException for "Ajp13Listener.ShortPacket"
    (<a href="http://issues.jenkins-ci.org/browse/JENKINS-4053">issue 4053</a>)
  <li class=bug>
    Fixed 500 error when requesting the zip URL.
    (<a href="http://issues.jenkins-ci.org/browse/JENKINS-4039">issue 4039</a>)
  <li class=bug>
    Debian package now has 750 permission on /var/run/hudson and /var/lib/hudson to make ssh work
    (<a href="http://issues.jenkins-ci.org/browse/JENKINS-4047">issue 4047</a>)
  <li class=bug>
    Fixed <tt>LinkageError</tt> in PAM authentication on Solaris.
    (<a href="http://issues.jenkins-ci.org/browse/JENKINS-3546">issue 3546</a>)
  <li class=bug>
    Fixed a JDK path separator issue between Windows master and Unix slaves.
  <li class=bug>
    Fixed a memory leak in the remoting layer.
    (<a href="http://issues.jenkins-ci.org/browse/JENKINS-4045">issue 4045</a>)
  <li class=bug>
    Fixed Maven dependency build order logic.
    (<a href="http://issues.jenkins-ci.org/browse/JENKINS-2736">issue 2736</a>)
  <li class=bug>
    Renaming views and jobs, and deleting jobs should use POST instead of GET.
    (<a href="http://www.nabble.com/Changing-some-GETs-to-POSTs-td24401229.html">discussion</a>)
  <li class=rfe>
    Improved the error diagnosis of "Processing failed due to a bug in the code"
  <li class=rfe>
    Slaves expose more information via the remote API now.
  <li class=rfe>
    Exported BUILD_ID to the remote API.
    (<a href="http://www.nabble.com/How-get-BUILD_ID-from-other-project-in-Hudson-td24588627.html">report</a>)
  <li class=rfe>
    Don't let the slave TCP/IP connection port failure to prevent Hudson start up.
    (<a href="http://www.nabble.com/%22java.net.BindException%3A-Address-already-in-use%22-blocks-Hudson-td24549943.html">report</a>)
  <li class=rfe>
    If the user sets up "Hudson's own" security realm, UI now asks the first admin user to be created.
  <li class=rfe>
    Windows service now does log rotation and handles whitespace in path correctly.
    (This is only applicable to newly installed services.)
    (<a href="http://www.nabble.com/Windows-Service%3A-Error-193%3A-***-is-not-a-valid-Win32-application.-td24586795.html">report</a>)
</ul>
<h3><a name=v1.316>What's new in 1.316</a> (2009/07/17)</h3>
<ul class=image>
  <li class=bug>
    Matrix configuration should show a test trend.
    (<a href="http://issues.jenkins-ci.org/browse/JENKINS-840">issue 840</a>)
  <li class=bug>
    Fixed a possible NPE in installing Windows service.
    (<a href="http://d.hatena.ne.jp/ushiday/20090708">report</a>)
  <li class=bug>
    Fixed a possible NPE in <tt>CrumbFilter.getCrumbIssuer</tt>.
    (<a href="http://issues.jenkins-ci.org/browse/JENKINS-3986">issue 3986</a>)
  <li class=bug>
    Login may result in 403 if the user realm is delegated to container.
    (<a href="http://issues.jenkins-ci.org/browse/JENKINS-1235">issue 1235</a>)
  <li class=bug>
    The <tt>--logfile</tt> option stopped working on Windows.
    (<a href="http://issues.jenkins-ci.org/browse/JENKINS-3272">issue 3272</a>)
  <li class=bug>
    On-demand retention policy almost immediately turns off slaves.
    (<a href="http://issues.jenkins-ci.org/browse/JENKINS-3972">issue 3972</a>)
  <li class=bug>
    Fixed "incomplete LifecycleExecutor" warning with Maven 2.2
    (<a href="http://issues.jenkins-ci.org/browse/JENKINS-2373">issue 2373</a>)
  <li class=bug>
    Fixed a bug in Winstone that may result in "unable to create new native thread" error
    (<a href="http://www.nabble.com/OutOfMemoryError-on-all-jobs-after-a-while-td24408800.html">report</a>)
  <li class=bug>
    Fixed a possible NPEs with the slavestatus plugin.
    (<a href="http://www.nabble.com/Hudson-throws-NPE-after-upgrade-to-1.1315-td24476619.html">report</a>)
  <li class=bug>
    Fixed a possible StringIndexOutOfBoundsException with Windows process execution.
    (<a href="http://issues.jenkins-ci.org/browse/JENKINS-4034">issue 4034</a>)
  <li class=bug>
    Fixed an NPE when environment variables are enabled but no variables are set.
    (<a href="http://issues.jenkins-ci.org/browse/JENKINS-4032">issue 4032</a>)
  <li class=rfe>
    Added <tt>ibm-web-bnd.xmi</tt> to simplify the automated deployment with WebSphere.
    (<a href="http://issues.jenkins-ci.org/browse/JENKINS-3270">issue 3270</a>)
  <li class=rfe>
    When deleting the workspace of a matrix project, do so for all configurations.
    (<a href="http://issues.jenkins-ci.org/browse/JENKINS-3087">issue 3087</a>)
  <li class=rfe>
    Enclose URLs in angle brackets when sending mail.
    (<a href="http://issues.jenkins-ci.org/browse/JENKINS-3647">issue 3647</a>)
  <li class=rfe>
    Plugins can now hide classes in the core so that they can ship their own versions.
    (<a href="http://www.nabble.com/jaxen-JDOM-classloading-issues.-td24459951.html">report</a>)
  <li class=rfe>
    The default view is now configurable.
  <li class=rfe>
    Tentatively added additional extension points to control queue behaviors.
    (<a href="http://www.nabble.com/Queue-handling-contribution-td24322512.html">patch</a>)
  <li class=rfe>
    Added support for proxy authentication on non-NTLM systems
    (<a href="http://issues.jenkins-ci.org/browse/JENKINS-1920">issue 1920</a>)
  <li class=rfe>
    Added MIME type mapping for several well-known file extensions so that it works everywhere.
    (<a href="http://issues.jenkins-ci.org/browse/JENKINS-3803">issue 3803</a>)
</ul>
<h3><a name=v1.315>What's new in 1.315</a> (2009/07/10)</h3>
<ul class=image>
  <li class=bug>
    Hudson failed to notice a build result status change if aborted builds
    were in the middle.
    (<a href="http://www.nabble.com/Losing-build-state-after-aborts--td24335949.html">report</a>)
  <li class=bug>
    TCP/IP hostname calculation of slaves may fail due in high latency network.
    (<a href="http://issues.jenkins-ci.org/browse/JENKINS-3981">issue 3981</a>)
  <li class=bug>
    Expose MAVEN_OPTS as env. var, in addition to set it to Maven JVM.
    (<a href="http://issues.jenkins-ci.org/browse/JENKINS-3644">issue 3644</a>)
  <li class=bug>
    Fixed winp.dll load problem on WebSphere
    (<a href="http://www.nabble.com/winp.dll-problem-still-exists-td24390682.html">report</a>)
  <li class=bug>
    Subversion checkouts created files for symlinks
    (<a href="http://issues.jenkins-ci.org/browse/JENKINS-3949">issue 3949</a>)
  <li class=rfe>
    Hudson CLI now tries to connect to Hudson via plain TCP/IP, then fall back to tunneling over HTTP.
  <li class=rfe>
    Added ability to exclude by author and revision property with Subversion polling trigger.
  <li class=rfe>
    CLI slave agents show details of how it failed to connect.
    (<a href="http://www.nabble.com/Can%27t-start-a-slave-via-JNLP-td24363116.html">report</a>)
</ul>
<h3><a name=v1.314>What's new in 1.314</a> (2009/07/02)</h3>
<ul class=image>
  <li class=bug>
    Fixed a possible "Cannot create a file when that file already exists" error in managed Windows slave launcher.
    <a href="http://www.nabble.com/%22Cannot-create-a-file-when-that-file-already-exists%22---huh--td23949362.html#a23950643">report</a>
  <li class=bug>
    Made Hudson more robust in parsing <tt>CVS/Entries</tt>
    <a href="http://www.nabble.com/Exception-while-checking-out-from-CVS-td24256117.html">report</a>
  <li class=bug>
    Fixed a regression in the <tt>groovy</tt> CLI command
    <a href="http://d.hatena.ne.jp/tanamon/20090630/1246372887">report</a>
  <li class='major bug'>
    Fixed regression in handling of usernames containing <code>&lt;</code>, often used by Mercurial.
    (<a href="http://issues.jenkins-ci.org/browse/JENKINS-3964">issue 3964</a>)
  <li class=rfe>
    Allow Maven projects to have their own artifact archiver settings.
    (<a href="http://issues.jenkins-ci.org/browse/JENKINS-3289">issue 3289</a>)
</ul>
<h3><a name=v1.313>What's new in 1.313</a> (2009/06/26)</h3>
<ul class=image>
  <li class=bug>
    Added copy-job, delete-job, enable-job, and disable-job command.
  <li class=bug>
    Fixed a bug in the non-ASCII character handling in remote bulk file copy.
    (<a href="http://www.nabble.com/WG%3A-Error-when-saving-Artifacts-td24106649.html">report</a>)
  <li class=rfe>
    Supported self restart on all containers in Unix
    (<a href="http://www.nabble.com/What-are-your-experiences-with-Hudson-and-different-containers--td24075611.html">report</a>)
  <li class=rfe>
    Added Retry Logic to SCM Checkout
  <li class=bug>
    Fix bug in crumb validation when client is coming through a proxy.
    (<a href="http://issues.jenkins-ci.org/browse/JENKINS-3854">issue 3854</a>)
  <li class=bug>
    Replaced "appears to be stuck" with an icon.
    (<a href="http://issues.jenkins-ci.org/browse/JENKINS-3891">issue 3891</a>)
  <li class=bug>
    WebDAV deployment from Maven was failing with VerifyError.
  <li class=bug>
    Subversion checkout/update gets in an infinite loop when a previously valid password goes invalid.
    (<a href="http://issues.jenkins-ci.org/browse/JENKINS-2909">issue 2909</a>)
</ul>
<h3><a name=v1.312>What's new in 1.312</a> (2009/06/23)</h3>
<ul class=image>
  <li class=bug>
    1.311 jars were not properly signed
  <li class=bug>
    Subversion SCM browsers were not working.
    (<a href="http://www.nabble.com/Build-311-breaks-change-logs-td24150221.html">report</a>)
</ul>
<h3><a name=v1.311>What's new in 1.311</a> (2009/06/19)</h3>
<ul class=image>
  <li class=bug>
    Gracefully handle IBM JVMs on PowerPC.
    (<a href="http://issues.jenkins-ci.org/browse/JENKINS-3875">issue 3875</a>)
  <li class=bug>
    Fixed NPE with GlassFish v3 when CSRF protection is on.
    (<a href="http://issues.jenkins-ci.org/browse/JENKINS-3878">issue 3878</a>)
  <li class=bug>
    Fixed a bug in CLI where the state of command executions may interfere with each other.
  <li class=bug>
    CLI should handle the situation gracefully if the server doesn't use crumb.
  <li class=bug>
    Fixed a performance problem in CLI execution.
  <li class=bug>
    Don't populate the default value of the Subversion local directory name.
    (<a href="http://www.nabble.com/Is-%22%22Local-module-directory%22-really-optional--td24035475.html">report</a>)
  <li class=rfe>
    Integrated SVNKit 1.3.0
  <li class=rfe>
    Implemented more intelligent polling assisted by <tt>commit-hook</tt> from SVN repository. 
    (<a href="http://wiki.jenkins-ci.org/display/JENKINS//Subversion+post-commit+hook">details</a>)
  <li class=rfe>
    Subversion support is moved into a plugin to isolate SVNKit that has GPL-like license.
  <li class=rfe>
    Fixed a performance problem in master/slave file copy.
    (<a href="http://issues.jenkins-ci.org/browse/JENKINS-3799">issue 3799</a>)
  <li class=rfe>
    Set time out to avoid infinite hang when SMTP servers don't respond in time.
    (<a href="http://www.nabble.com/Lockup-during-e-mail-notification.-td23718820.html">report</a>)
</ul>
<h3><a name=v1.310>What's new in 1.310</a> (2009/06/14)</h3>
<ul class=image>
  <li class=bug>
    Ant/Maven installers weren't setting the file permissions on Unix.
    (<a href="http://issues.jenkins-ci.org/browse/JENKINS-3850">issue 3850</a>)
  <li class=bug>
    Fixed cross-site scripting vulnerabilities, thanks to Steve Milner.
  <li class=bug>
    Changing number of executors for master node required Hudson restart.
    (<a href="http://issues.jenkins-ci.org/browse/JENKINS-3092">issue 3092</a>)
  <li class=bug>
    Improved validation and help text regarding when number of executors setting may be zero.
    (<a href="http://issues.jenkins-ci.org/browse/JENKINS-2110">issue 2110</a>)
  <li class=bug>
    NPE fix in the remote API if @xpath is used without @exclude.
    (<a href="http://www.nabble.com/Adding-Remote-API-support-to-findbugs-and-emma-plugins-td23819499.html">patch</a>)
  <li class=rfe>
    Expose the node name as 'NODE_NAME' environment varilable to build.
  <li class=rfe>
    Added a CLI command to clear the job queue.
    (<a href="http://www.nabble.com/cancel-all--td23930886.html">report</a>)
  <li class=rfe>
    Sundry improvements to automatic tool installation. You no longer need to configure an absolute tool home directory. Also some Unix-specific fixes.
  <li class='major rfe'>
    Generate nonce values to prevent cross site request forgeries. Extension point to customize the nonce generation algorithm.
</ul>
<h3><a name=v1.309>What's new in 1.309</a> (2009/05/31)</h3>
<ul class=image>
  <li class=bug>
    Reimplemented JDK auto installer to reduce Hudson footprint by 5MB. This also fix a failure to run on JBoss.
   (<a href="http://www.nabble.com/Hudson-1.308-seems-to-be-broken-with-Jboss-td23780609.html">report</a>)
</ul>
<h3><a name=v1.308>What's new in 1.308</a> (2009/05/28)</h3>
<ul class=image>
  <li class=bug>
    Unit test trend graph was not displayed if there's no successful build.
   (<a href="http://www.nabble.com/Re%3A-Test-Result-Trend-plot-not-showing-p23707741.html">report</a>)
  <li class=bug>
    init script (<tt>$HUDSON_HOME/init.groovy</tt>) is now run with uber-classloader.
  <li class=bug>
    Maven2 projects may fail with "Cannot lookup required component".
    (<a href="http://issues.jenkins-ci.org/browse/JENKINS-3706">issue 3706</a>)
  <li class=bug>
    Toned down the form validation of JDK, Maven, Ant installations given that we can now auto-install them.
  <li class=rfe>
    Ant can now be automatically installed from ant.apache.org.
  <li class=rfe>
    Maven can now be automatically installed from maven.apache.org.
</ul>
<h3><a name=v1.307>What's new in 1.307</a> (2009/05/22)</h3>
<ul class=image>
  <li class=bug>
    AbstractProject.doWipeOutWorkspace() wasn't calling SCM.processWorkspaceBeforeDeletion.
    (<a href="http://issues.jenkins-ci.org/browse/JENKINS-3506">issue 3506</a>)
  <li class=bug>
    <tt>X-Hudson</tt> header was sent for all views, not just the top page.
    (<a href="http://www.netbeans.org/issues/show_bug.cgi?id=165067">report</a>)
  <li class=bug>
    Remote API served incorrect absolute URLs when Hudson is run behind a reverse proxy.
    (<a href="http://www.netbeans.org/issues/show_bug.cgi?id=165067">report</a>)
  <li class=bug>
    Further improved the JUnit report parsing.
    (<a href="http://www.nabble.com/NPE-%28Fatal%3A-Null%29-in-recording-junit-test-results-td23562964.html">report</a>)
  <li class=bug>
    External job monitoring was ignoring the possible encoding difference between Hudson and the remote machine that executed the job.
    (<a href="http://www.nabble.com/windows%E3%81%AEhudson%E3%81%8B%E3%82%89ssh%E3%82%B9%E3%83%AC%E3%83%BC%E3%83%96%E3%82%92%E4%BD%BF%E3%81%86%E3%81%A8%E3%81%8D%E3%81%AE%E6%96%87%E5%AD%97%E3%82%B3%E3%83%BC%E3%83%89%E5%8F%96%E3%82%8A%E6%89%B1%E3%81%84%E3%81%AB%E3%81%A4%E3%81%84%E3%81%A6-td23583532.html">report</a>)
  <li class=bug>
    Slave launch log was doing extra buffering that can prevent error logs (and so on) from showing up instantly.
    (<a href="http://www.nabble.com/Selenium-Grid-Plugin-tp23481283p23486010.html">report</a>)
  <li class=bug>
    Some failures in Windows batch files didn't cause Hudson to fail the build.
    (<a href="http://www.nabble.com/Propagating-failure-in-Windows-Batch-actions-td23603409.html">report</a>)
</ul>
<h3><a name=v1.306>What's new in 1.306</a> (2009/05/16)</h3>
<ul class=image>
  <li class=bug>
    Maven 2.1 support was not working on slaves.
    (<a href="http://www.nabble.com/1.305-fully-break-native-maven-support-td23575755.html">report</a>)
</ul>
<h3><a name=v1.305>What's new in 1.305</a> (2009/05/16)</h3>
<ul class=image>
  <li class=bug>
    Fixed a bug that caused Hudson to delete slave workspaces too often.
    (<a href="http://issues.jenkins-ci.org/browse/JENKINS-3653">issue 3653</a>)
  <li class=bug>
    If distributed build isn't enabled, slave selection drop-down shouldn't be displayed in the job config.
  <li class=bug>
    Added support for Svent 2.x SCM browsers.
    (<a href="http://issues.jenkins-ci.org/browse/JENKINS-3357">issue 3357</a>)
  <li class=bug>
    Fixed unexpanded rootURL in CLI. 
    (<a href="http://d.hatena.ne.jp/masanobuimai/20090511#1242050331">report</a>)
  <li class=bug>
    Trying to see the generated maven site results in 404.
    (<a href="http://issues.jenkins-ci.org/browse/JENKINS-3497">issue 3497</a>)
  <li class=rfe>
    Long lines in console output are now wrapped in most browsers.
  <li class='major rfe'>
    Hudson can now automatically install JDKs from java.sun.com
  <li class='major rfe'>
    The native m2 mode now works with Maven 2.1
    (<a href="http://issues.jenkins-ci.org/browse/JENKINS-2373">issue 2373</a>)
</ul>
<h3><a name=v1.304>What's new in 1.304</a> (2009/05/08)</h3>
<ul class=image>
  <li class=bug>
    CLI didn't work with "java -jar hudson.war"
    (<a href="http://d.hatena.ne.jp/masanobuimai/20090503#1241357664">report</a>)
  <li class=bug>
    Link to the jar file in the CLI usage page is made more robust.
    (<a href="http://issues.jenkins-ci.org/browse/JENKINS-3621">issue 3621</a>)
  <li class=bug>
    "Build after other projects are built" wasn't loading the proper setting.
    (<a href="http://issues.jenkins-ci.org/browse/JENKINS-3284">issue 3284</a>)
  <li class=rfe>
    Hudson started as "java -jar hudson.war" can now restart itself on all Unix flavors.
  <li class=rfe>
    When run on GlassFish, Hudson configures GF correctly to handle URI encoding always in UTF-8
  <li class=rfe>
    Added a new extension point to contribute fragment to UDP-based auto discovery.
  <li class=bug>
    Rolled back changes for JENKINS-3580 - workspace is once again deleted on svn checkout.
    (<a href="http://issues.jenkins-ci.org/browse/JENKINS-3580">issue 3580</a>)
</ul>
<h3><a name=v1.303>What's new in 1.303</a> (2009/05/03)</h3>
<ul class=image>
  <li class='bug'>
    Fixed a binary incompatibility in <tt>UpstreamCause</tt> that results in <tt>NoSuchMethodError</tt>. Regression in 1.302.
    (<a href="http://www.nabble.com/URGENT%3A-parameterizedtrigger-plugin-gone-out-of-compatible-with-the--latest-1.302-release....-Re%3A-parameterized-plugin-sometime-not-trigger-a--build...-td23349444.html">report</a>)
  <li class='bug'>
    The "groovysh" CLI command puts "println" to server stdout, instead of CLI stdout.
</ul>
<h3><a name=v1.302>What's new in 1.302</a> (2009/05/01)</h3>
<ul class=image>
  <li class='major bug'>
    The elusive 'Not in GZIP format' exception is finally fixed thanks to <tt>cristiano_k</tt>'s great detective work
    (<a href="http://issues.jenkins-ci.org/browse/JENKINS-2154">issue 2154</a>)
  <li class='bug'>
    Hudson kept relaunching the slave under the "on-demand" retention strategy.
    (<a href="http://www.nabble.com/SlaveComputer.connect-Called-Multiple-Times-td23208903.html">report</a>)
  <li class=bug>
    Extra slash (/) included in path to workspace copy of svn external.
    (<a href="http://issues.jenkins-ci.org/browse/JENKINS-3533">issue 3533</a>)
  <li class=bug>
    NPE prevents Hudson from starting up on some environments
    (<a href="http://www.nabble.com/Failed-to-initialisze-Hudson-%3A-NullPointerException-td23252806.html">report</a>)
  <li class=bug>
    Workspace deleted when subversion checkout happens.
    (<a href="http://issues.jenkins-ci.org/browse/JENKINS-3580">issue 3580</a>)
  <li class=bug>
    Hudson now handles unexpected failures in trigger plugins more gracefully.
  <li class='rfe'>
    Use 8K buffer to improve remote file copy performance.
    (<a href="http://issues.jenkins-ci.org/browse/JENKINS-3524">issue 3524</a>)
  <li class='rfe'>
    Hudson now has a CLI
  <li class='major rfe'>
    Hudson's start up performance is improved by loading data concurrently.
</ul>
<h3><a name=v1.301>What's new in 1.301</a> (2009/04/25)</h3>
<ul class=image>
  <li class=bug>
    When a SCM plugin is uninstalled, projects using it should fall back to "No SCM".
  <li class=bug>
    When polling SCMs, boolean parameter sets default value collectly.
  <li class=bug>
    Sidebar build descriptions will not have "..." appended unless they have been truncated.
    (<a href="http://issues.jenkins-ci.org/browse/JENKINS-3541">issue 3541</a>)
  <li class=bug>
    Workspace with symlink causes svn exception when updating externals.
    (<a href="http://issues.jenkins-ci.org/browse/JENKINS-3532">issue 3532</a>)
  <li class=rfe>
    Hudson now started bundling ssh-slaves plugin out of the box.
  <li class=rfe>
    Added an extension point to programmatically contribute a Subversion authentication credential.
    (<a href="http://www.nabble.com/Subversion-credentials-extension-point-td23159323.html">report</a>)
  <li class=rfe>
    You can now configure which columns are displayed in a view.
    "Last Stable" was also added as an optional column (not displayed by default).
    (<a href="http://issues.jenkins-ci.org/browse/JENKINS-3465">issue 3465</a>)
  <li class=rfe>
    Preventive node monitoring like /tmp size check, swap space size check can be now disabled selectively.
    (<a href="http://issues.jenkins-ci.org/browse/JENKINS-2596">issue 2596</a>,
     <a href="http://issues.jenkins-ci.org/browse/JENKINS-2552">issue 2552</a>)
  <li class='major rfe'>
    Per-project read permission support.
    (<a href="http://issues.jenkins-ci.org/browse/JENKINS-2324">issue 2324</a>)
</ul>

<p>
<b>Older changelogs can be found in a <a href="changelog-old.html">separate file</a></b>

</body>
</html><|MERGE_RESOLUTION|>--- conflicted
+++ resolved
@@ -55,7 +55,6 @@
 <!-- Record your changes in the trunk here. -->
 <div id="trunk" style="display:none"><!--=TRUNK-BEGIN=-->
 <ul class=image>
-<<<<<<< HEAD
   <li class=bug>
     Fixed <tt>NoSuchFieldError: triggers</tt> with older Maven plugin
     (<a href="https://issues.jenkins-ci.org/browse/JENKINS-18677">issue 18677</a>)
@@ -68,27 +67,19 @@
   <li class=bug>
     Windows path separators not correctly escaped in Maven properties configuration.
     (<a href="https://issues.jenkins-ci.org/browse/JENKINS-10539">issue 10539</a>)
-=======
-  <li class=>
->>>>>>> 7a5a9426
 </ul>
 </div><!--=TRUNK-END=-->
 
 <!-- these changes are controlled by the release process. DO NOT MODIFY -->
 <div id="rc" style="display:none;"><!--=BEGIN=-->
-<<<<<<< HEAD
-<h3><a name=v1.526>What's new in 1.526</a> <!--=DATE=--></h3>
-<ul class=image>
-  <li class=rfe>
-    Improved <tt>EnvironmentContributor</tt> to support project-level insertion.
-    (<a href="https://issues.jenkins-ci.org/browse/JENKINS-19042">issue 19042</a>)
-=======
 <h3><a name=v1.527>What's new in 1.527</a> <!--=DATE=--></h3>
 <!--=RC-CHANGES=-->
 </div><!--=END=-->
 <h3><a name=v1.526>What's new in 1.526</a> (2013/08/05)</h3>
 <ul class=image>
->>>>>>> 7a5a9426
+  <li class=rfe>
+    Improved <tt>EnvironmentContributor</tt> to support project-level insertion.
+    (<a href="https://issues.jenkins-ci.org/browse/JENKINS-19042">issue 19042</a>)
   <li class=rfe>
     Report an user friendly error page if a deletion of a build fails.
     (<a href="https://github.com/jenkinsci/jenkins/pull/827">pull request 827</a>)
@@ -108,10 +99,6 @@
     Added a new monitor that detects and fixse out-of-order builds records.
     (<a href="https://issues.jenkins-ci.org/browse/JENKINS-18289">issue 18289</a>)
 </ul>
-<<<<<<< HEAD
-</div><!--=END=-->
-=======
->>>>>>> 7a5a9426
 <h3><a name=v1.525>What's new in 1.525</a> (2013/07/29)</h3>
 <ul class=image>
   <li class=rfe>
